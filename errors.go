--- conflicted
+++ resolved
@@ -21,7 +21,6 @@
 	ErrServerRespondedWith404     = errors.New("server responded with status 404")
 	ErrMediaDownloadFailedWith404 = errors.New("download failed with status code 404")
 	ErrMediaDownloadFailedWith410 = errors.New("download failed with status code 410")
-<<<<<<< HEAD
 	ErrLoginTimedOut              = errors.New("login timed out")
 
 	ErrBadRequest   = errors.New("400 (bad request)")
@@ -37,10 +36,9 @@
 	ErrInvalidMediaHMAC   = errors.New("invalid media hmac")
 
 	ErrCantGetInviteLink = errors.New("you don't have the permission to view the invite link")
-	ErrJoinUnauthorized = errors.New("you're not allowed to join that group")
-=======
-	ErrInvalidWebsocket           = errors.New("invalid websocket")
->>>>>>> f07a700b
+	ErrJoinUnauthorized  = errors.New("you're not allowed to join that group")
+
+	ErrInvalidWebsocket = errors.New("invalid websocket")
 )
 
 type ErrConnectionFailed struct {
