syntax = "proto2";
package WABotMetadata;
option go_package = "github.com/PakaiWA/whatsmeow/proto/waBotMetadata";

import "waCommon/WACommon.proto";

enum BotMetricsEntryPoint {
	FAVICON = 1;
	CHATLIST = 2;
	AISEARCH_NULL_STATE_PAPER_PLANE = 3;
	AISEARCH_NULL_STATE_SUGGESTION = 4;
	AISEARCH_TYPE_AHEAD_SUGGESTION = 5;
	AISEARCH_TYPE_AHEAD_PAPER_PLANE = 6;
	AISEARCH_TYPE_AHEAD_RESULT_CHATLIST = 7;
	AISEARCH_TYPE_AHEAD_RESULT_MESSAGES = 8;
	AIVOICE_SEARCH_BAR = 9;
	AIVOICE_FAVICON = 10;
	AISTUDIO = 11;
	DEEPLINK = 12;
	NOTIFICATION = 13;
	PROFILE_MESSAGE_BUTTON = 14;
	FORWARD = 15;
	APP_SHORTCUT = 16;
	FF_FAMILY = 17;
	AI_TAB = 18;
	AI_HOME = 19;
	AI_DEEPLINK_IMMERSIVE = 20;
	AI_DEEPLINK = 21;
	META_AI_CHAT_SHORTCUT_AI_STUDIO = 22;
	UGC_CHAT_SHORTCUT_AI_STUDIO = 23;
	NEW_CHAT_AI_STUDIO = 24;
	AIVOICE_FAVICON_CALL_HISTORY = 25;
	ASK_META_AI_CONTEXT_MENU = 26;
	ASK_META_AI_CONTEXT_MENU_1ON1 = 27;
	ASK_META_AI_CONTEXT_MENU_GROUP = 28;
	INVOKE_META_AI_1ON1 = 29;
	INVOKE_META_AI_GROUP = 30;
	META_AI_FORWARD = 31;
	NEW_CHAT_AI_CONTACT = 32;
}

enum BotMetricsThreadEntryPoint {
	AI_TAB_THREAD = 1;
	AI_HOME_THREAD = 2;
	AI_DEEPLINK_IMMERSIVE_THREAD = 3;
	AI_DEEPLINK_THREAD = 4;
	ASK_META_AI_CONTEXT_MENU_THREAD = 5;
}

enum BotSessionSource {
	NONE = 0;
	NULL_STATE = 1;
	TYPEAHEAD = 2;
	USER_INPUT = 3;
	EMU_FLASH = 4;
	EMU_FLASH_FOLLOWUP = 5;
	VOICE = 6;
}

message BotPluginMetadata {
	enum PluginType {
		UNKNOWN_PLUGIN = 0;
		REELS = 1;
		SEARCH = 2;
	}

	enum SearchProvider {
		UNKNOWN = 0;
		BING = 1;
		GOOGLE = 2;
		SUPPORT = 3;
	}

	optional SearchProvider provider = 1;
	optional PluginType pluginType = 2;
	optional string thumbnailCDNURL = 3;
	optional string profilePhotoCDNURL = 4;
	optional string searchProviderURL = 5;
	optional uint32 referenceIndex = 6;
	optional uint32 expectedLinksCount = 7;
	optional string searchQuery = 9;
	optional WACommon.MessageKey parentPluginMessageKey = 10;
	optional PluginType deprecatedField = 11;
	optional PluginType parentPluginType = 12;
	optional string faviconCDNURL = 13;
}

message BotLinkedAccount {
	enum BotLinkedAccountType {
		BOT_LINKED_ACCOUNT_TYPE_1P = 0;
	}

	optional BotLinkedAccountType type = 1;
}

message BotSignatureVerificationUseCaseProof {
	enum BotSignatureUseCase {
		WA_BOT_MSG = 0;
	}

	optional int32 version = 1;
	optional BotSignatureUseCase useCase = 2;
	optional bytes signature = 3;
	optional bytes certificateChain = 4;
}

message BotPromotionMessageMetadata {
	enum BotPromotionType {
		UNKNOWN_TYPE = 0;
		C50 = 1;
	}

	optional BotPromotionType promotionType = 1;
	optional string buttonTitle = 2;
}

message BotMediaMetadata {
	enum OrientationType {
		CENTER = 1;
		LEFT = 2;
		RIGHT = 3;
	}

	optional string fileSHA256 = 1;
	optional string mediaKey = 2;
	optional string fileEncSHA256 = 3;
	optional string directPath = 4;
	optional int64 mediaKeyTimestamp = 5;
	optional string mimetype = 6;
	optional OrientationType orientationType = 7;
}

message BotReminderMetadata {
	enum ReminderFrequency {
		ONCE = 1;
		DAILY = 2;
		WEEKLY = 3;
		BIWEEKLY = 4;
		MONTHLY = 5;
	}

	enum ReminderAction {
		NOTIFY = 1;
		CREATE = 2;
		DELETE = 3;
		UPDATE = 4;
	}

	optional WACommon.MessageKey requestMessageKey = 1;
	optional ReminderAction action = 2;
	optional string name = 3;
	optional uint64 nextTriggerTimestamp = 4;
	optional ReminderFrequency frequency = 5;
}

message BotModelMetadata {
	enum PremiumModelStatus {
		UNKNOWN_STATUS = 0;
		AVAILABLE = 1;
		QUOTA_EXCEED_LIMIT = 2;
	}

	enum ModelType {
		UNKNOWN_TYPE = 0;
		LLAMA_PROD = 1;
		LLAMA_PROD_PREMIUM = 2;
	}

	optional ModelType modelType = 1;
	optional PremiumModelStatus premiumModelStatus = 2;
}

message BotProgressIndicatorMetadata {
	message BotPlanningStepMetadata {
		enum BotSearchSourceProvider {
			UNKNOWN_PROVIDER = 0;
			OTHER = 1;
			GOOGLE = 2;
			BING = 3;
		}

		enum PlanningStepStatus {
			UNKNOWN = 0;
			PLANNED = 1;
			EXECUTING = 2;
			FINISHED = 3;
		}

		message BotPlanningSearchSourcesMetadata {
			enum BotPlanningSearchSourceProvider {
				UNKNOWN = 0;
				OTHER = 1;
				GOOGLE = 2;
				BING = 3;
			}

			optional string sourceTitle = 1;
			optional BotPlanningSearchSourceProvider provider = 2;
			optional string sourceURL = 3;
		}

		message BotPlanningStepSectionMetadata {
			optional string sectionTitle = 1;
			optional string sectionBody = 2;
			repeated BotPlanningSearchSourceMetadata sourcesMetadata = 3;
		}

		message BotPlanningSearchSourceMetadata {
			optional string title = 1;
			optional BotSearchSourceProvider provider = 2;
			optional string sourceURL = 3;
			optional string favIconURL = 4;
		}

		optional string statusTitle = 1;
		optional string statusBody = 2;
		repeated BotPlanningSearchSourcesMetadata sourcesMetadata = 3;
		optional PlanningStepStatus status = 4;
		optional bool isReasoning = 5;
		optional bool isEnhancedSearch = 6;
		repeated BotPlanningStepSectionMetadata sections = 7;
	}

	optional string progressDescription = 1;
	repeated BotPlanningStepMetadata stepsMetadata = 2;
}

message BotCapabilityMetadata {
	enum BotCapabilityType {
		UNKNOWN = 0;
		PROGRESS_INDICATOR = 1;
		RICH_RESPONSE_HEADING = 2;
		RICH_RESPONSE_NESTED_LIST = 3;
		AI_MEMORY = 4;
		RICH_RESPONSE_THREAD_SURFING = 5;
		RICH_RESPONSE_TABLE = 6;
		RICH_RESPONSE_CODE = 7;
		RICH_RESPONSE_STRUCTURED_RESPONSE = 8;
		RICH_RESPONSE_INLINE_IMAGE = 9;
		WA_IG_1P_PLUGIN_RANKING_CONTROL = 10;
		WA_IG_1P_PLUGIN_RANKING_UPDATE_1 = 11;
		WA_IG_1P_PLUGIN_RANKING_UPDATE_2 = 12;
		WA_IG_1P_PLUGIN_RANKING_UPDATE_3 = 13;
		WA_IG_1P_PLUGIN_RANKING_UPDATE_4 = 14;
		WA_IG_1P_PLUGIN_RANKING_UPDATE_5 = 15;
		WA_IG_1P_PLUGIN_RANKING_UPDATE_6 = 16;
		WA_IG_1P_PLUGIN_RANKING_UPDATE_7 = 17;
		WA_IG_1P_PLUGIN_RANKING_UPDATE_8 = 18;
		WA_IG_1P_PLUGIN_RANKING_UPDATE_9 = 19;
		WA_IG_1P_PLUGIN_RANKING_UPDATE_10 = 20;
		RICH_RESPONSE_SUB_HEADING = 21;
		RICH_RESPONSE_GRID_IMAGE = 22;
		AI_STUDIO_UGC_MEMORY = 23;
		RICH_RESPONSE_LATEX = 24;
		RICH_RESPONSE_MAPS = 25;
		RICH_RESPONSE_INLINE_REELS = 26;
		AGENTIC_PLANNING = 27;
		ACCOUNT_LINKING = 28;
		STREAMING_DISAGGREGATION = 29;
		RICH_RESPONSE_GRID_IMAGE_3P = 30;
		RICH_RESPONSE_LATEX_INLINE = 31;
		QUERY_PLAN = 32;
		PROACTIVE_MESSAGE = 33;
		RICH_RESPONSE_UNIFIED_RESPONSE = 34;
		PROMOTION_MESSAGE = 35;
		SIMPLIFIED_PROFILE_PAGE = 36;
		RICH_RESPONSE_SOURCES_IN_MESSAGE = 37;
		RICH_RESPONSE_SIDE_BY_SIDE_SURVEY = 38;
<<<<<<< HEAD
=======
		RICH_RESPONSE_UNIFIED_TEXT_COMPONENT = 39;
		AI_SHARED_MEMORY = 40;
		RICH_RESPONSE_UNIFIED_SOURCES = 41;
		RICH_RESPONSE_UNIFIED_DOMAIN_CITATIONS = 42;
>>>>>>> 6e8bb0a6
	}

	repeated BotCapabilityType capabilities = 1;
}

message BotModeSelectionMetadata {
	enum BotUserSelectionMode {
		UNKNOWN_MODE = 0;
		REASONING_MODE = 1;
	}

	repeated BotUserSelectionMode mode = 1;
}

message BotQuotaMetadata {
	message BotFeatureQuotaMetadata {
		enum BotFeatureType {
			UNKNOWN_FEATURE = 0;
			REASONING_FEATURE = 1;
		}

		optional BotFeatureType featureType = 1;
		optional uint32 remainingQuota = 2;
		optional uint64 expirationTimestamp = 3;
	}

	repeated BotFeatureQuotaMetadata botFeatureQuotaMetadata = 1;
}

message BotImagineMetadata {
	enum ImagineType {
		UNKNOWN = 0;
		IMAGINE = 1;
		MEMU = 2;
		FLASH = 3;
		EDIT = 4;
	}

	optional ImagineType imagineType = 1;
}

message BotSourcesMetadata {
	message BotSourceItem {
		enum SourceProvider {
			UNKNOWN = 0;
			BING = 1;
			GOOGLE = 2;
			SUPPORT = 3;
			OTHER = 4;
		}

		optional SourceProvider provider = 1;
		optional string thumbnailCDNURL = 2;
		optional string sourceProviderURL = 3;
		optional string sourceQuery = 4;
		optional string faviconCDNURL = 5;
		optional uint32 citationNumber = 6;
		optional string sourceTitle = 7;
	}

	repeated BotSourceItem sources = 1;
}

message BotMessageOrigin {
	enum BotMessageOriginType {
		BOT_MESSAGE_ORIGIN_TYPE_AI_INITIATED = 0;
	}

	optional BotMessageOriginType type = 1;
}

message BotAvatarMetadata {
	optional uint32 sentiment = 1;
	optional string behaviorGraph = 2;
	optional uint32 action = 3;
	optional uint32 intensity = 4;
	optional uint32 wordCount = 5;
}

message BotSuggestedPromptMetadata {
	repeated string suggestedPrompts = 1;
	optional uint32 selectedPromptIndex = 2;
	optional BotPromptSuggestions promptSuggestions = 3;
	optional string selectedPromptID = 4;
}

message BotPromptSuggestions {
	repeated BotPromptSuggestion suggestions = 1;
}

message BotPromptSuggestion {
	optional string prompt = 1;
	optional string promptID = 2;
}

message BotLinkedAccountsMetadata {
	repeated BotLinkedAccount accounts = 1;
	optional bytes acAuthTokens = 2;
	optional int32 acErrorCode = 3;
}

message BotMemoryMetadata {
	repeated BotMemoryFact addedFacts = 1;
	repeated BotMemoryFact removedFacts = 2;
	optional string disclaimer = 3;
}

message BotMemoryFact {
	optional string fact = 1;
	optional string factID = 2;
}

message BotSignatureVerificationMetadata {
	repeated BotSignatureVerificationUseCaseProof proofs = 1;
}

message BotRenderingMetadata {
	message Keyword {
		optional string value = 1;
		repeated string associatedPrompts = 2;
	}

	repeated Keyword keywords = 1;
}

message BotMetricsMetadata {
	optional string destinationID = 1;
	optional BotMetricsEntryPoint destinationEntryPoint = 2;
	optional BotMetricsThreadEntryPoint threadOrigin = 3;
}

message BotSessionMetadata {
	optional string sessionID = 1;
	optional BotSessionSource sessionSource = 2;
}

message BotMemuMetadata {
	repeated BotMediaMetadata faceImages = 1;
}

message BotAgeCollectionMetadata {
	optional bool ageCollectionEligible = 1;
	optional bool shouldTriggerAgeCollectionOnClient = 2;
}

message BotMessageOriginMetadata {
	repeated BotMessageOrigin origins = 1;
}

message BotUnifiedResponseMutation {
	message MediaDetailsMetadata {
		optional string ID = 1;
		optional BotMediaMetadata highResMedia = 2;
		optional BotMediaMetadata previewMedia = 3;
	}

	message SideBySideMetadata {
		optional string primaryResponseID = 1;
	}

	optional SideBySideMetadata sbsMetadata = 1;
	repeated MediaDetailsMetadata mediaDetailsMetadataList = 2;
}

message BotMetadata {
	optional BotAvatarMetadata avatarMetadata = 1;
	optional string personaID = 2;
	optional BotPluginMetadata pluginMetadata = 3;
	optional BotSuggestedPromptMetadata suggestedPromptMetadata = 4;
	optional string invokerJID = 5;
	optional BotSessionMetadata sessionMetadata = 6;
	optional BotMemuMetadata memuMetadata = 7;
	optional string timezone = 8;
	optional BotReminderMetadata reminderMetadata = 9;
	optional BotModelMetadata modelMetadata = 10;
	optional string messageDisclaimerText = 11;
	optional BotProgressIndicatorMetadata progressIndicatorMetadata = 12;
	optional BotCapabilityMetadata capabilityMetadata = 13;
	optional BotImagineMetadata imagineMetadata = 14;
	optional BotMemoryMetadata memoryMetadata = 15;
	optional BotRenderingMetadata renderingMetadata = 16;
	optional BotMetricsMetadata botMetricsMetadata = 17;
	optional BotLinkedAccountsMetadata botLinkedAccountsMetadata = 18;
	optional BotSourcesMetadata richResponseSourcesMetadata = 19;
	optional bytes aiConversationContext = 20;
	optional BotPromotionMessageMetadata botPromotionMessageMetadata = 21;
	optional BotModeSelectionMetadata botModeSelectionMetadata = 22;
	optional BotQuotaMetadata botQuotaMetadata = 23;
	optional BotAgeCollectionMetadata botAgeCollectionMetadata = 24;
	optional string conversationStarterPromptID = 25;
	optional string botResponseID = 26;
	optional BotSignatureVerificationMetadata verificationMetadata = 27;
	optional BotUnifiedResponseMutation unifiedResponseMutation = 28;
	optional BotMessageOriginMetadata botMessageOriginMetadata = 29;
<<<<<<< HEAD
=======
	optional InThreadSurveyMetadata inThreadSurveyMetadata = 30;
	optional AIThreadInfo botThreadInfo = 31;
	optional bytes internalMetadata = 999;
>>>>>>> 6e8bb0a6
}<|MERGE_RESOLUTION|>--- conflicted
+++ resolved
@@ -108,6 +108,7 @@
 	enum BotPromotionType {
 		UNKNOWN_TYPE = 0;
 		C50 = 1;
+		SURVEY_PLATFORM = 2;
 	}
 
 	optional BotPromotionType promotionType = 1;
@@ -266,13 +267,10 @@
 		SIMPLIFIED_PROFILE_PAGE = 36;
 		RICH_RESPONSE_SOURCES_IN_MESSAGE = 37;
 		RICH_RESPONSE_SIDE_BY_SIDE_SURVEY = 38;
-<<<<<<< HEAD
-=======
 		RICH_RESPONSE_UNIFIED_TEXT_COMPONENT = 39;
 		AI_SHARED_MEMORY = 40;
 		RICH_RESPONSE_UNIFIED_SOURCES = 41;
 		RICH_RESPONSE_UNIFIED_DOMAIN_CITATIONS = 42;
->>>>>>> 6e8bb0a6
 	}
 
 	repeated BotCapabilityType capabilities = 1;
@@ -344,6 +342,25 @@
 	optional BotMessageOriginType type = 1;
 }
 
+message AIThreadInfo {
+	message AIThreadClientInfo {
+		enum AIThreadType {
+			UNKNOWN = 0;
+			DEFAULT = 1;
+			INCOGNITO = 2;
+		}
+
+		optional AIThreadType type = 1;
+	}
+
+	message AIThreadServerInfo {
+		optional string title = 1;
+	}
+
+	optional AIThreadServerInfo serverInfo = 1;
+	optional AIThreadClientInfo clientInfo = 2;
+}
+
 message BotAvatarMetadata {
 	optional uint32 sentiment = 1;
 	optional string behaviorGraph = 2;
@@ -416,6 +433,43 @@
 message BotAgeCollectionMetadata {
 	optional bool ageCollectionEligible = 1;
 	optional bool shouldTriggerAgeCollectionOnClient = 2;
+}
+
+message InThreadSurveyMetadata {
+	message InThreadSurveyPrivacyStatementPart {
+		optional string text = 1;
+		optional string URL = 2;
+	}
+
+	message InThreadSurveyOption {
+		optional string stringValue = 1;
+		optional uint32 numericValue = 2;
+		optional string textTranslated = 3;
+	}
+
+	message InThreadSurveyQuestion {
+		optional string questionText = 1;
+		optional string questionID = 2;
+		repeated InThreadSurveyOption questionOptions = 3;
+	}
+
+	optional string tessaSessionID = 1;
+	optional string simonSessionID = 2;
+	optional string simonSurveyID = 3;
+	optional string tessaRootID = 4;
+	optional string requestID = 5;
+	optional string tessaEvent = 6;
+	optional string invitationHeaderText = 7;
+	optional string invitationBodyText = 8;
+	optional string invitationCtaText = 9;
+	optional string invitationCtaURL = 10;
+	optional string surveyTitle = 11;
+	repeated InThreadSurveyQuestion questions = 12;
+	optional string surveyContinueButtonText = 13;
+	optional string surveySubmitButtonText = 14;
+	optional string privacyStatementFull = 15;
+	repeated InThreadSurveyPrivacyStatementPart privacyStatementParts = 16;
+	optional string feedbackToastText = 17;
 }
 
 message BotMessageOriginMetadata {
@@ -467,10 +521,7 @@
 	optional BotSignatureVerificationMetadata verificationMetadata = 27;
 	optional BotUnifiedResponseMutation unifiedResponseMutation = 28;
 	optional BotMessageOriginMetadata botMessageOriginMetadata = 29;
-<<<<<<< HEAD
-=======
 	optional InThreadSurveyMetadata inThreadSurveyMetadata = 30;
 	optional AIThreadInfo botThreadInfo = 31;
 	optional bytes internalMetadata = 999;
->>>>>>> 6e8bb0a6
 }