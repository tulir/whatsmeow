--- conflicted
+++ resolved
@@ -26,7 +26,6 @@
 	COMPANION_META_NONCE_FETCH = 7;
 	COMPANION_SYNCD_SNAPSHOT_FATAL_RECOVERY = 8;
 	COMPANION_CANONICAL_USER_NONCE_FETCH = 9;
-<<<<<<< HEAD
 }
 
 enum MediaKeyDomain {
@@ -35,67 +34,6 @@
 	STATUS = 2;
 	CAPI = 3;
 	BOT = 4;
-}
-
-enum BotMetricsEntryPoint {
-	FAVICON = 1;
-	CHATLIST = 2;
-	AISEARCH_NULL_STATE_PAPER_PLANE = 3;
-	AISEARCH_NULL_STATE_SUGGESTION = 4;
-	AISEARCH_TYPE_AHEAD_SUGGESTION = 5;
-	AISEARCH_TYPE_AHEAD_PAPER_PLANE = 6;
-	AISEARCH_TYPE_AHEAD_RESULT_CHATLIST = 7;
-	AISEARCH_TYPE_AHEAD_RESULT_MESSAGES = 8;
-	AIVOICE_SEARCH_BAR = 9;
-	AIVOICE_FAVICON = 10;
-	AISTUDIO = 11;
-	DEEPLINK = 12;
-	NOTIFICATION = 13;
-	PROFILE_MESSAGE_BUTTON = 14;
-	FORWARD = 15;
-	APP_SHORTCUT = 16;
-	FF_FAMILY = 17;
-	AI_TAB = 18;
-	AI_HOME = 19;
-	AI_DEEPLINK_IMMERSIVE = 20;
-	AI_DEEPLINK = 21;
-	META_AI_CHAT_SHORTCUT_AI_STUDIO = 22;
-	UGC_CHAT_SHORTCUT_AI_STUDIO = 23;
-	NEW_CHAT_AI_STUDIO = 24;
-	AIVOICE_FAVICON_CALL_HISTORY = 25;
-	ASK_META_AI_CONTEXT_MENU = 26;
-	ASK_META_AI_CONTEXT_MENU_1ON1 = 27;
-	ASK_META_AI_CONTEXT_MENU_GROUP = 28;
-	INVOKE_META_AI_1ON1 = 29;
-	INVOKE_META_AI_GROUP = 30;
-}
-
-enum BotMetricsThreadEntryPoint {
-	AI_TAB_THREAD = 1;
-	AI_HOME_THREAD = 2;
-	AI_DEEPLINK_IMMERSIVE_THREAD = 3;
-	AI_DEEPLINK_THREAD = 4;
-	ASK_META_AI_CONTEXT_MENU_THREAD = 5;
-}
-
-enum BotSessionSource {
-	NONE = 0;
-	NULL_STATE = 1;
-	TYPEAHEAD = 2;
-	USER_INPUT = 3;
-	EMU_FLASH = 4;
-	EMU_FLASH_FOLLOWUP = 5;
-	VOICE = 6;
-=======
-}
-
-enum MediaKeyDomain {
-	UNSET = 0;
-	E2EE_CHAT = 1;
-	STATUS = 2;
-	CAPI = 3;
-	BOT = 4;
->>>>>>> 1b82e4b5
 }
 
 enum KeepType {
@@ -645,11 +583,8 @@
 
 		message CompanionCanonicalUserNonceFetchResponse {
 			optional string nonce = 1;
-<<<<<<< HEAD
-=======
 			optional string waFbid = 2;
 			optional bool forceRefresh = 3;
->>>>>>> 1b82e4b5
 		}
 
 		message CompanionMetaNonceFetchResponse {
@@ -822,10 +757,7 @@
 	optional string consumerLid = 3;
 	optional string consumerPhoneNumber = 4;
 	optional CloudAPIThreadControlNotificationContent notificationContent = 5;
-<<<<<<< HEAD
-=======
 	optional bool shouldSuppressNotification = 6;
->>>>>>> 1b82e4b5
 }
 
 message BotFeedbackMessage {
@@ -866,8 +798,6 @@
 		BOT_FEEDBACK_NEGATIVE_DOESNT_LOOK_LIKE_THE_PERSON = 12;
 		BOT_FEEDBACK_NEGATIVE_HALLUCINATION_INTERNAL_ONLY = 13;
 		BOT_FEEDBACK_NEGATIVE = 14;
-<<<<<<< HEAD
-=======
 	}
 
 	message SideBySideSurveyMetadata {
@@ -884,7 +814,6 @@
 		optional bool isSelectedResponsePrimary = 6;
 		optional string messageIDToEdit = 7;
 		optional SideBySideSurveyAnalyticsData analyticsData = 8;
->>>>>>> 1b82e4b5
 	}
 
 	optional WACommon.MessageKey messageKey = 1;
@@ -999,10 +928,6 @@
 	optional LinkPreviewMetadata linkPreviewMetadata = 34;
 	optional PaymentLinkMetadata paymentLinkMetadata = 35;
 	repeated VideoEndCard endCardTiles = 36;
-<<<<<<< HEAD
-	optional MediaKeyDomain mediaKeyDomain = 37;
-=======
->>>>>>> 1b82e4b5
 }
 
 message LinkPreviewMetadata {
@@ -1114,11 +1039,6 @@
 	optional ImageSourceType imageSourceType = 31;
 	optional string accessibilityLabel = 32;
 	optional MediaKeyDomain mediaKeyDomain = 33;
-<<<<<<< HEAD
-}
-
-message ContextInfo {
-=======
 	optional string qrURL = 34;
 }
 
@@ -1131,7 +1051,6 @@
 		META_AI = 4;
 	}
 
->>>>>>> 1b82e4b5
 	enum StatusSourceType {
 		IMAGE = 0;
 		VIDEO = 1;
@@ -1155,9 +1074,6 @@
 		NONE = 0;
 		RESHARED_FROM_MENTION = 1;
 		RESHARED_FROM_POST = 2;
-<<<<<<< HEAD
-		FORWARDED_FROM_STATUS = 3;
-=======
 		RESHARED_FROM_POST_MANY_TIMES = 3;
 		FORWARDED_FROM_STATUS = 4;
 	}
@@ -1189,7 +1105,6 @@
 		optional string encryptedSignalTokenConsented = 2;
 		repeated Parameters parameters = 3;
 		optional int32 dataSharingFlags = 4;
->>>>>>> 1b82e4b5
 	}
 
 	message ForwardedNewsletterMessageInfo {
@@ -1337,48 +1252,9 @@
 	optional StatusSourceType statusSourceType = 64;
 	repeated WAStatusAttributions.StatusAttribution statusAttributions = 65;
 	optional bool isGroupStatus = 66;
-<<<<<<< HEAD
-}
-
-message BotPluginMetadata {
-	enum PluginType {
-		UNKNOWN_PLUGIN = 0;
-		REELS = 1;
-		SEARCH = 2;
-	}
-
-	enum SearchProvider {
-		UNKNOWN = 0;
-		BING = 1;
-		GOOGLE = 2;
-		SUPPORT = 3;
-	}
-
-	optional SearchProvider provider = 1;
-	optional PluginType pluginType = 2;
-	optional string thumbnailCDNURL = 3;
-	optional string profilePhotoCDNURL = 4;
-	optional string searchProviderURL = 5;
-	optional uint32 referenceIndex = 6;
-	optional uint32 expectedLinksCount = 7;
-	optional string searchQuery = 9;
-	optional WACommon.MessageKey parentPluginMessageKey = 10;
-	optional PluginType deprecatedField = 11;
-	optional PluginType parentPluginType = 12;
-	optional string faviconCDNURL = 13;
-}
-
-message BotLinkedAccount {
-	enum BotLinkedAccountType {
-		BOT_LINKED_ACCOUNT_TYPE_1P = 0;
-	}
-
-	optional BotLinkedAccountType type = 1;
-=======
 	optional ForwardOrigin forwardOrigin = 67;
 	optional QuestionReplyQuotedMessage questionReplyQuotedMessage = 68;
 	optional StatusAudienceMetadata statusAudienceMetadata = 69;
->>>>>>> 1b82e4b5
 }
 
 message BotSignatureVerificationUseCaseProof {
@@ -1555,234 +1431,6 @@
 	repeated AIRichResponseSubMessage submessages = 2;
 	optional AIRichResponseUnifiedResponse unifiedResponse = 3;
 	optional ContextInfo contextInfo = 4;
-<<<<<<< HEAD
-}
-
-message BotPromotionMessageMetadata {
-	enum BotPromotionType {
-		UNKNOWN_TYPE = 0;
-		C50 = 1;
-	}
-
-	optional BotPromotionType promotionType = 1;
-	optional string buttonTitle = 2;
-}
-
-message BotMediaMetadata {
-	enum OrientationType {
-		CENTER = 1;
-		LEFT = 2;
-		RIGHT = 3;
-	}
-
-	optional string fileSHA256 = 1;
-	optional string mediaKey = 2;
-	optional string fileEncSHA256 = 3;
-	optional string directPath = 4;
-	optional int64 mediaKeyTimestamp = 5;
-	optional string mimetype = 6;
-	optional OrientationType orientationType = 7;
-}
-
-message BotReminderMetadata {
-	enum ReminderFrequency {
-		ONCE = 1;
-		DAILY = 2;
-		WEEKLY = 3;
-		BIWEEKLY = 4;
-		MONTHLY = 5;
-	}
-
-	enum ReminderAction {
-		NOTIFY = 1;
-		CREATE = 2;
-		DELETE = 3;
-		UPDATE = 4;
-	}
-
-	optional WACommon.MessageKey requestMessageKey = 1;
-	optional ReminderAction action = 2;
-	optional string name = 3;
-	optional uint64 nextTriggerTimestamp = 4;
-	optional ReminderFrequency frequency = 5;
-}
-
-message BotModelMetadata {
-	enum PremiumModelStatus {
-		UNKNOWN_STATUS = 0;
-		AVAILABLE = 1;
-		QUOTA_EXCEED_LIMIT = 2;
-	}
-
-	enum ModelType {
-		UNKNOWN_TYPE = 0;
-		LLAMA_PROD = 1;
-		LLAMA_PROD_PREMIUM = 2;
-	}
-
-	optional ModelType modelType = 1;
-	optional PremiumModelStatus premiumModelStatus = 2;
-}
-
-message BotProgressIndicatorMetadata {
-	message BotPlanningStepMetadata {
-		enum BotSearchSourceProvider {
-			UNKNOWN_PROVIDER = 0;
-			OTHER = 1;
-			GOOGLE = 2;
-			BING = 3;
-		}
-
-		enum PlanningStepStatus {
-			UNKNOWN = 0;
-			PLANNED = 1;
-			EXECUTING = 2;
-			FINISHED = 3;
-		}
-
-		message BotPlanningSearchSourcesMetadata {
-			enum BotPlanningSearchSourceProvider {
-				UNKNOWN = 0;
-				OTHER = 1;
-				GOOGLE = 2;
-				BING = 3;
-			}
-
-			optional string sourceTitle = 1;
-			optional BotPlanningSearchSourceProvider provider = 2;
-			optional string sourceURL = 3;
-		}
-
-		message BotPlanningStepSectionMetadata {
-			optional string sectionTitle = 1;
-			optional string sectionBody = 2;
-			repeated BotPlanningSearchSourceMetadata sourcesMetadata = 3;
-		}
-
-		message BotPlanningSearchSourceMetadata {
-			optional string title = 1;
-			optional BotSearchSourceProvider provider = 2;
-			optional string sourceURL = 3;
-			optional string favIconURL = 4;
-		}
-
-		optional string statusTitle = 1;
-		optional string statusBody = 2;
-		repeated BotPlanningSearchSourcesMetadata sourcesMetadata = 3;
-		optional PlanningStepStatus status = 4;
-		optional bool isReasoning = 5;
-		optional bool isEnhancedSearch = 6;
-		repeated BotPlanningStepSectionMetadata sections = 7;
-	}
-
-	optional string progressDescription = 1;
-	repeated BotPlanningStepMetadata stepsMetadata = 2;
-}
-
-message BotCapabilityMetadata {
-	enum BotCapabilityType {
-		UNKNOWN = 0;
-		PROGRESS_INDICATOR = 1;
-		RICH_RESPONSE_HEADING = 2;
-		RICH_RESPONSE_NESTED_LIST = 3;
-		AI_MEMORY = 4;
-		RICH_RESPONSE_THREAD_SURFING = 5;
-		RICH_RESPONSE_TABLE = 6;
-		RICH_RESPONSE_CODE = 7;
-		RICH_RESPONSE_STRUCTURED_RESPONSE = 8;
-		RICH_RESPONSE_INLINE_IMAGE = 9;
-		WA_IG_1P_PLUGIN_RANKING_CONTROL = 10;
-		WA_IG_1P_PLUGIN_RANKING_UPDATE_1 = 11;
-		WA_IG_1P_PLUGIN_RANKING_UPDATE_2 = 12;
-		WA_IG_1P_PLUGIN_RANKING_UPDATE_3 = 13;
-		WA_IG_1P_PLUGIN_RANKING_UPDATE_4 = 14;
-		WA_IG_1P_PLUGIN_RANKING_UPDATE_5 = 15;
-		WA_IG_1P_PLUGIN_RANKING_UPDATE_6 = 16;
-		WA_IG_1P_PLUGIN_RANKING_UPDATE_7 = 17;
-		WA_IG_1P_PLUGIN_RANKING_UPDATE_8 = 18;
-		WA_IG_1P_PLUGIN_RANKING_UPDATE_9 = 19;
-		WA_IG_1P_PLUGIN_RANKING_UPDATE_10 = 20;
-		RICH_RESPONSE_SUB_HEADING = 21;
-		RICH_RESPONSE_GRID_IMAGE = 22;
-		AI_STUDIO_UGC_MEMORY = 23;
-		RICH_RESPONSE_LATEX = 24;
-		RICH_RESPONSE_MAPS = 25;
-		RICH_RESPONSE_INLINE_REELS = 26;
-		AGENTIC_PLANNING = 27;
-		ACCOUNT_LINKING = 28;
-		STREAMING_DISAGGREGATION = 29;
-		RICH_RESPONSE_GRID_IMAGE_3P = 30;
-		RICH_RESPONSE_LATEX_INLINE = 31;
-		QUERY_PLAN = 32;
-		PROACTIVE_MESSAGE = 33;
-		RICH_RESPONSE_UNIFIED_RESPONSE = 34;
-		PROMOTION_MESSAGE = 35;
-		SIMPLIFIED_PROFILE_PAGE = 36;
-		RICH_RESPONSE_SOURCES_IN_MESSAGE = 37;
-		RICH_RESPONSE_SIDE_BY_SIDE_SURVEY = 38;
-	}
-
-	repeated BotCapabilityType capabilities = 1;
-}
-
-message BotModeSelectionMetadata {
-	enum BotUserSelectionMode {
-		UNKNOWN_MODE = 0;
-		REASONING_MODE = 1;
-	}
-
-	repeated BotUserSelectionMode mode = 1;
-}
-
-message BotQuotaMetadata {
-	message BotFeatureQuotaMetadata {
-		enum BotFeatureType {
-			UNKNOWN_FEATURE = 0;
-			REASONING_FEATURE = 1;
-		}
-
-		optional BotFeatureType featureType = 1;
-		optional uint32 remainingQuota = 2;
-		optional uint64 expirationTimestamp = 3;
-	}
-
-	repeated BotFeatureQuotaMetadata botFeatureQuotaMetadata = 1;
-}
-
-message BotImagineMetadata {
-	enum ImagineType {
-		UNKNOWN = 0;
-		IMAGINE = 1;
-		MEMU = 2;
-		FLASH = 3;
-		EDIT = 4;
-	}
-
-	optional ImagineType imagineType = 1;
-}
-
-message BotSourcesMetadata {
-	message BotSourceItem {
-		enum SourceProvider {
-			UNKNOWN = 0;
-			BING = 1;
-			GOOGLE = 2;
-			SUPPORT = 3;
-			OTHER = 4;
-		}
-
-		optional SourceProvider provider = 1;
-		optional string thumbnailCDNURL = 2;
-		optional string sourceProviderURL = 3;
-		optional string sourceQuery = 4;
-		optional string faviconCDNURL = 5;
-		optional uint32 citationNumber = 6;
-		optional string sourceTitle = 7;
-	}
-
-	repeated BotSourceItem sources = 1;
-=======
->>>>>>> 1b82e4b5
 }
 
 message MessageAssociation {
@@ -2054,11 +1702,7 @@
 	optional FutureProofMessage groupStatusMessageV2 = 103;
 	optional FutureProofMessage botForwardedMessage = 104;
 	optional StatusQuestionAnswerMessage statusQuestionAnswerMessage = 105;
-<<<<<<< HEAD
-	optional QuestionAdminReplyMessage questionAdminReplyMessage = 106;
-=======
 	optional FutureProofMessage questionReplyMessage = 106;
->>>>>>> 1b82e4b5
 	optional QuestionResponseMessage questionResponseMessage = 107;
 }
 
@@ -2142,20 +1786,6 @@
 	optional string text = 2;
 }
 
-<<<<<<< HEAD
-message QuestionAdminReplyMessage {
-	message QuotedQuestionAdminReplyMessage {
-		optional int32 serverQuestionID = 1;
-		optional Message quotedQuestion = 2;
-		optional Message quotedFollowerResponse = 3;
-	}
-
-	optional Message adminReplyMessage = 1;
-	optional QuotedQuestionAdminReplyMessage quotedMessage = 2;
-}
-
-=======
->>>>>>> 1b82e4b5
 message PollResultSnapshotMessage {
 	message PollVote {
 		optional string optionName = 1;
@@ -2468,10 +2098,7 @@
 	optional bytes ctwaPayload = 6;
 	optional ContextInfo contextInfo = 7;
 	optional string nativeFlowCallButtonPayload = 8;
-<<<<<<< HEAD
-=======
 	optional string deeplinkPayload = 9;
->>>>>>> 1b82e4b5
 }
 
 message AudioMessage {
@@ -2565,122 +2192,6 @@
 	required string caption = 2;
 	required string thumbnailImageURL = 3;
 	required string profilePictureURL = 4;
-<<<<<<< HEAD
-}
-
-message BotAvatarMetadata {
-	optional uint32 sentiment = 1;
-	optional string behaviorGraph = 2;
-	optional uint32 action = 3;
-	optional uint32 intensity = 4;
-	optional uint32 wordCount = 5;
-}
-
-message BotSuggestedPromptMetadata {
-	repeated string suggestedPrompts = 1;
-	optional uint32 selectedPromptIndex = 2;
-	optional BotPromptSuggestions promptSuggestions = 3;
-	optional string selectedPromptID = 4;
-}
-
-message BotPromptSuggestions {
-	repeated BotPromptSuggestion suggestions = 1;
-}
-
-message BotPromptSuggestion {
-	optional string prompt = 1;
-	optional string promptID = 2;
-}
-
-message BotLinkedAccountsMetadata {
-	repeated BotLinkedAccount accounts = 1;
-	optional bytes acAuthTokens = 2;
-	optional int32 acErrorCode = 3;
-}
-
-message BotMemoryMetadata {
-	repeated BotMemoryFact addedFacts = 1;
-	repeated BotMemoryFact removedFacts = 2;
-	optional string disclaimer = 3;
-}
-
-message BotMemoryFact {
-	optional string fact = 1;
-	optional string factID = 2;
-}
-
-message BotSignatureVerificationMetadata {
-	repeated BotSignatureVerificationUseCaseProof proofs = 1;
-}
-
-message BotRenderingMetadata {
-	message Keyword {
-		optional string value = 1;
-		repeated string associatedPrompts = 2;
-	}
-
-	repeated Keyword keywords = 1;
-}
-
-message BotMetricsMetadata {
-	optional string destinationID = 1;
-	optional BotMetricsEntryPoint destinationEntryPoint = 2;
-	optional BotMetricsThreadEntryPoint threadOrigin = 3;
-}
-
-message BotSessionMetadata {
-	optional string sessionID = 1;
-	optional BotSessionSource sessionSource = 2;
-}
-
-message BotMemuMetadata {
-	repeated BotMediaMetadata faceImages = 1;
-}
-
-message BotAgeCollectionMetadata {
-	optional bool ageCollectionEligible = 1;
-	optional bool shouldTriggerAgeCollectionOnClient = 2;
-}
-
-message BotMetadata {
-	optional BotAvatarMetadata avatarMetadata = 1;
-	optional string personaID = 2;
-	optional BotPluginMetadata pluginMetadata = 3;
-	optional BotSuggestedPromptMetadata suggestedPromptMetadata = 4;
-	optional string invokerJID = 5;
-	optional BotSessionMetadata sessionMetadata = 6;
-	optional BotMemuMetadata memuMetadata = 7;
-	optional string timezone = 8;
-	optional BotReminderMetadata reminderMetadata = 9;
-	optional BotModelMetadata modelMetadata = 10;
-	optional string messageDisclaimerText = 11;
-	optional BotProgressIndicatorMetadata progressIndicatorMetadata = 12;
-	optional BotCapabilityMetadata capabilityMetadata = 13;
-	optional BotImagineMetadata imagineMetadata = 14;
-	optional BotMemoryMetadata memoryMetadata = 15;
-	optional BotRenderingMetadata renderingMetadata = 16;
-	optional BotMetricsMetadata botMetricsMetadata = 17;
-	optional BotLinkedAccountsMetadata botLinkedAccountsMetadata = 18;
-	optional BotSourcesMetadata richResponseSourcesMetadata = 19;
-	optional bytes aiConversationContext = 20;
-	optional BotPromotionMessageMetadata botPromotionMessageMetadata = 21;
-	optional BotModeSelectionMetadata botModeSelectionMetadata = 22;
-	optional BotQuotaMetadata botQuotaMetadata = 23;
-	optional BotAgeCollectionMetadata botAgeCollectionMetadata = 24;
-	optional string conversationStarterPromptID = 25;
-	optional string botResponseID = 26;
-	optional BotSignatureVerificationMetadata verificationMetadata = 27;
-	optional BotUnifiedResponseMutation unifiedResponseMutation = 28;
-}
-
-message BotUnifiedResponseMutation {
-	message SideBySideMetadata {
-		optional string primaryResponseID = 1;
-	}
-
-	optional SideBySideMetadata sbsMetadata = 1;
-=======
->>>>>>> 1b82e4b5
 }
 
 message DeviceListMetadata {
