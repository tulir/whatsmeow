--- conflicted
+++ resolved
@@ -60,12 +60,6 @@
 	// even when re-syncing the whole state.
 	EmitAppStateEventsOnFullSync bool
 
-<<<<<<< HEAD
-	isLoggedIn     bool
-	isLoggedInLock sync.RWMutex
-
-=======
->>>>>>> 2099a06b
 	appStateProc     *appstate.Processor
 	appStateSyncLock sync.Mutex
 
