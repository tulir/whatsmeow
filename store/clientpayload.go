// Copyright (c) 2021 Tulir Asokan
//
// This Source Code Form is subject to the terms of the Mozilla Public
// License, v. 2.0. If a copy of the MPL was not distributed with this
// file, You can obtain one at http://mozilla.org/MPL/2.0/.

package store

import (
	"crypto/md5"
	"encoding/binary"
	"fmt"
	"strconv"
	"strings"

	"google.golang.org/protobuf/proto"

	"go.mau.fi/libsignal/ecc"

	"go.mau.fi/whatsmeow/proto/waCompanionReg"
	"go.mau.fi/whatsmeow/proto/waWa6"
	"go.mau.fi/whatsmeow/types"
)

// WAVersionContainer is a container for a WhatsApp web version number.
type WAVersionContainer [3]uint32

// ParseVersion parses a version string (three dot-separated numbers) into a WAVersionContainer.
func ParseVersion(version string) (parsed WAVersionContainer, err error) {
	var part1, part2, part3 int
	if parts := strings.Split(version, "."); len(parts) != 3 {
		err = fmt.Errorf("'%s' doesn't contain three dot-separated parts", version)
	} else if part1, err = strconv.Atoi(parts[0]); err != nil {
		err = fmt.Errorf("first part of '%s' is not a number: %w", version, err)
	} else if part2, err = strconv.Atoi(parts[1]); err != nil {
		err = fmt.Errorf("second part of '%s' is not a number: %w", version, err)
	} else if part3, err = strconv.Atoi(parts[2]); err != nil {
		err = fmt.Errorf("third part of '%s' is not a number: %w", version, err)
	} else {
		parsed = WAVersionContainer{uint32(part1), uint32(part2), uint32(part3)}
	}
	return
}

func (vc WAVersionContainer) LessThan(other WAVersionContainer) bool {
	return vc[0] < other[0] ||
		(vc[0] == other[0] && vc[1] < other[1]) ||
		(vc[0] == other[0] && vc[1] == other[1] && vc[2] < other[2])
}

// IsZero returns true if the version is zero.
func (vc WAVersionContainer) IsZero() bool {
	return vc == [3]uint32{0, 0, 0}
}

// String returns the version number as a dot-separated string.
func (vc WAVersionContainer) String() string {
	parts := make([]string, len(vc))
	for i, part := range vc {
		parts[i] = strconv.Itoa(int(part))
	}
	return strings.Join(parts, ".")
}

// Hash returns the md5 hash of the String representation of this version.
func (vc WAVersionContainer) Hash() [16]byte {
	return md5.Sum([]byte(vc.String()))
}

func (vc WAVersionContainer) ProtoAppVersion() *waWa6.ClientPayload_UserAgent_AppVersion {
	return &waWa6.ClientPayload_UserAgent_AppVersion{
		Primary:   &vc[0],
		Secondary: &vc[1],
		Tertiary:  &vc[2],
	}
}

// waVersion is the WhatsApp web client version
<<<<<<< HEAD
var waVersion = WAVersionContainer{2, 3000, 1024995419}
=======
var waVersion = WAVersionContainer{2, 3000, 1025985905}
>>>>>>> 1b82e4b5

// waVersionHash is the md5 hash of a dot-separated waVersion
var waVersionHash [16]byte

func init() {
	waVersionHash = waVersion.Hash()
}

// GetWAVersion gets the current WhatsApp web client version.
func GetWAVersion() WAVersionContainer {
	return waVersion
}

// SetWAVersion sets the current WhatsApp web client version.
//
// In general, you should keep the library up-to-date instead of using this,
// as there may be code changes that are necessary too (like protobuf schema changes).
func SetWAVersion(version WAVersionContainer) {
	if version.IsZero() {
		return
	}
	waVersion = version
	waVersionHash = version.Hash()
}

var BaseClientPayload = &waWa6.ClientPayload{
	UserAgent: &waWa6.ClientPayload_UserAgent{
		Platform:       waWa6.ClientPayload_UserAgent_WEB.Enum(),
		ReleaseChannel: waWa6.ClientPayload_UserAgent_RELEASE.Enum(),
		AppVersion:     waVersion.ProtoAppVersion(),
		Mcc:            proto.String("000"),
		Mnc:            proto.String("000"),
		OsVersion:      proto.String("0.1.0"),
		Manufacturer:   proto.String(""),
		Device:         proto.String("Desktop"),
		OsBuildNumber:  proto.String("0.1.0"),

		LocaleLanguageIso6391:       proto.String("en"),
		LocaleCountryIso31661Alpha2: proto.String("en"),
	},
	WebInfo: &waWa6.ClientPayload_WebInfo{
		WebSubPlatform: waWa6.ClientPayload_WebInfo_WEB_BROWSER.Enum(),
	},
	ConnectType:   waWa6.ClientPayload_WIFI_UNKNOWN.Enum(),
	ConnectReason: waWa6.ClientPayload_USER_ACTIVATED.Enum(),
}

var DeviceProps = &waCompanionReg.DeviceProps{
	Os: proto.String("whatsmeow"),
	Version: &waCompanionReg.DeviceProps_AppVersion{
		Primary:   proto.Uint32(0),
		Secondary: proto.Uint32(1),
		Tertiary:  proto.Uint32(0),
	},
	PlatformType:    waCompanionReg.DeviceProps_UNKNOWN.Enum(),
	RequireFullSync: proto.Bool(false),
}

func SetOSInfo(name string, version [3]uint32) {
	DeviceProps.Os = &name
	DeviceProps.Version.Primary = &version[0]
	DeviceProps.Version.Secondary = &version[1]
	DeviceProps.Version.Tertiary = &version[2]
	BaseClientPayload.UserAgent.OsVersion = proto.String(fmt.Sprintf("%d.%d.%d", version[0], version[1], version[2]))
	BaseClientPayload.UserAgent.OsBuildNumber = BaseClientPayload.UserAgent.OsVersion
}

func (device *Device) getRegistrationPayload() *waWa6.ClientPayload {
	payload := proto.Clone(BaseClientPayload).(*waWa6.ClientPayload)
	regID := make([]byte, 4)
	binary.BigEndian.PutUint32(regID, device.RegistrationID)
	preKeyID := make([]byte, 4)
	binary.BigEndian.PutUint32(preKeyID, device.SignedPreKey.KeyID)
	deviceProps, _ := proto.Marshal(DeviceProps)
	payload.DevicePairingData = &waWa6.ClientPayload_DevicePairingRegistrationData{
		ERegid:      regID,
		EKeytype:    []byte{ecc.DjbType},
		EIdent:      device.IdentityKey.Pub[:],
		ESkeyID:     preKeyID[1:],
		ESkeyVal:    device.SignedPreKey.Pub[:],
		ESkeySig:    device.SignedPreKey.Signature[:],
		BuildHash:   waVersionHash[:],
		DeviceProps: deviceProps,
	}
	payload.Passive = proto.Bool(false)
	payload.Pull = proto.Bool(false)
	return payload
}

func (device *Device) getLoginPayload() *waWa6.ClientPayload {
	payload := proto.Clone(BaseClientPayload).(*waWa6.ClientPayload)
	payload.Username = proto.Uint64(device.ID.UserInt())
	payload.Device = proto.Uint32(uint32(device.ID.Device))
	payload.Passive = proto.Bool(true)
	payload.Pull = proto.Bool(true)
	return payload
}

func (device *Device) GetClientPayload() *waWa6.ClientPayload {
	if device.ID != nil {
		if *device.ID == types.EmptyJID {
			panic(fmt.Errorf("GetClientPayload called with empty JID"))
		}
		return device.getLoginPayload()
	} else {
		return device.getRegistrationPayload()
	}
}<|MERGE_RESOLUTION|>--- conflicted
+++ resolved
@@ -76,11 +76,7 @@
 }
 
 // waVersion is the WhatsApp web client version
-<<<<<<< HEAD
-var waVersion = WAVersionContainer{2, 3000, 1024995419}
-=======
 var waVersion = WAVersionContainer{2, 3000, 1025985905}
->>>>>>> 1b82e4b5
 
 // waVersionHash is the md5 hash of a dot-separated waVersion
 var waVersionHash [16]byte
