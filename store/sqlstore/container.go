package sqlstore

import (
	"context"
	"database/sql"
	"errors"
	"fmt"
<<<<<<< HEAD

	"github.com/jackc/pgx/v5/pgxpool"
	mathRand "math/rand/v2"

	"github.com/google/uuid"
=======
	mathRand "math/rand/v2"

	"github.com/google/uuid"
	"go.mau.fi/util/dbutil"
>>>>>>> ad7a618b
	"go.mau.fi/util/random"

	"go.mau.fi/whatsmeow/proto/waAdv"
	"go.mau.fi/whatsmeow/store"
	"go.mau.fi/whatsmeow/store/sqlstore/upgrades"
	"go.mau.fi/whatsmeow/types"
	"go.mau.fi/whatsmeow/util/keys"
	waLog "go.mau.fi/whatsmeow/util/log"
)

// Container is a wrapper for a SQL database that can contain multiple whatsmeow sessions.
type Container struct {
<<<<<<< HEAD
	businessId string
	dbPool     *pgxpool.Pool
	log        waLog.Logger
	LIDMap     *CachedLIDMap

	DatabaseErrorHandler func(device *store.Device, action string, attemptIndex int, err error) (retry bool)
=======
	db     *dbutil.Database
	log    waLog.Logger
	LIDMap *CachedLIDMap
>>>>>>> ad7a618b
}

var _ store.DeviceContainer = (*Container)(nil)

<<<<<<< HEAD
// NewContainer creates a new Container with the given pgxpool.Pool, business ID and logger.
func NewContainer(dbPool *pgxpool.Pool, businessId string, log waLog.Logger) *Container {
=======
// New connects to the given SQL database and wraps it in a Container.
//
// Only SQLite and Postgres are currently fully supported.
//
// The logger can be nil and will default to a no-op logger.
//
// When using SQLite, it's strongly recommended to enable foreign keys by adding `?_foreign_keys=true`:
//
//	container, err := sqlstore.New(context.Background(), "sqlite3", "file:yoursqlitefile.db?_foreign_keys=on", nil)
func New(ctx context.Context, dialect, address string, log waLog.Logger) (*Container, error) {
	db, err := sql.Open(dialect, address)
	if err != nil {
		return nil, fmt.Errorf("failed to open database: %w", err)
	}
	container := NewWithDB(db, dialect, log)
	err = container.Upgrade(ctx)
	if err != nil {
		return nil, fmt.Errorf("failed to upgrade database: %w", err)
	}
	return container, nil
}

// NewWithDB wraps an existing SQL connection in a Container.
//
// Only SQLite and Postgres are currently fully supported.
//
// The logger can be nil and will default to a no-op logger.
//
// When using SQLite, it's strongly recommended to enable foreign keys by adding `?_foreign_keys=true`:
//
//	db, err := sql.Open("sqlite3", "file:yoursqlitefile.db?_foreign_keys=on")
//	if err != nil {
//	    panic(err)
//	}
//	container := sqlstore.NewWithDB(db, "sqlite3", nil)
//
// This method does not call Upgrade automatically like New does, so you must call it yourself:
//
//	container := sqlstore.NewWithDB(...)
//	err := container.Upgrade()
func NewWithDB(db *sql.DB, dialect string, log waLog.Logger) *Container {
	wrapped, err := dbutil.NewWithDB(db, dialect)
	if err != nil {
		// This will only panic if the dialect is invalid
		panic(err)
	}
	wrapped.UpgradeTable = upgrades.Table
	wrapped.VersionTable = "whatsmeow_version"
	return NewWithWrappedDB(wrapped, log)
}

func NewWithWrappedDB(wrapped *dbutil.Database, log waLog.Logger) *Container {
>>>>>>> ad7a618b
	if log == nil {
		log = waLog.Noop
	}
	return &Container{
<<<<<<< HEAD
		dbPool:     dbPool,
		businessId: businessId,
		log:        log,
		LIDMap:     NewCachedLIDMap(dbPool, businessId),
	}
}

// Close will close the container's database pool
func (c *Container) Close() error {
	if c != nil && c.dbPool != nil {
		c.dbPool.Close()
=======
		db:     wrapped,
		log:    log,
		LIDMap: NewCachedLIDMap(wrapped),
>>>>>>> ad7a618b
	}
	return nil
}

// Upgrade upgrades the database from the current to the latest version available.
func (c *Container) Upgrade(ctx context.Context) error {
	if c.db.Dialect == dbutil.SQLite {
		var foreignKeysEnabled bool
		err := c.db.QueryRow(ctx, "PRAGMA foreign_keys").Scan(&foreignKeysEnabled)
		if err != nil {
			return fmt.Errorf("failed to check if foreign keys are enabled: %w", err)
		} else if !foreignKeysEnabled {
			return fmt.Errorf("foreign keys are not enabled")
		}
	}

	return c.db.Upgrade(ctx)
}

const getAllDevicesQuery = `
SELECT jid, lid, registration_id, noise_key, identity_key,
       signed_pre_key, signed_pre_key_id, signed_pre_key_sig,
       adv_key, adv_details, adv_account_sig, adv_account_sig_key, adv_device_sig,
       platform, business_name, push_name, facebook_uuid, lid_migration_ts
<<<<<<< HEAD
FROM whatsmeow_device WHERE business_id=$1
=======
FROM whatsmeow_device
>>>>>>> ad7a618b
`

const getDeviceQuery = getAllDevicesQuery + " AND jid=$2"

func (c *Container) scanDevice(row dbutil.Scannable) (*store.Device, error) {
	var device store.Device
	device.Log = c.log
	device.SignedPreKey = &keys.PreKey{}
	var noisePriv, identityPriv, preKeyPriv, preKeySig []byte
	var account waAdv.ADVSignedDeviceIdentity
	var fbUUID uuid.NullUUID

	err := row.Scan(
		&device.ID, &device.LID, &device.RegistrationID, &noisePriv, &identityPriv,
		&preKeyPriv, &device.SignedPreKey.KeyID, &preKeySig,
		&device.AdvSecretKey, &account.Details, &account.AccountSignature, &account.AccountSignatureKey, &account.DeviceSignature,
		&device.Platform, &device.BusinessName, &device.PushName, &fbUUID, &device.LIDMigrationTimestamp)
	if err != nil {
		return nil, fmt.Errorf("failed to scan session: %w", err)
	} else if len(noisePriv) != 32 || len(identityPriv) != 32 || len(preKeyPriv) != 32 || len(preKeySig) != 64 {
		return nil, ErrInvalidLength
	}

	device.NoiseKey = keys.NewKeyPairFromPrivateKey(*(*[32]byte)(noisePriv))
	device.IdentityKey = keys.NewKeyPairFromPrivateKey(*(*[32]byte)(identityPriv))
	device.SignedPreKey.KeyPair = *keys.NewKeyPairFromPrivateKey(*(*[32]byte)(preKeyPriv))
	device.SignedPreKey.Signature = (*[64]byte)(preKeySig)
	device.Account = &account
	device.FacebookUUID = fbUUID.UUID

	c.initializeDevice(&device)

	return &device, nil
}

// GetAllDevices finds all the devices in the database.
func (c *Container) GetAllDevices(ctx context.Context) ([]*store.Device, error) {
<<<<<<< HEAD
	res, err := c.dbPool.Query(ctx, getAllDevicesQuery, c.businessId)
=======
	res, err := c.db.Query(ctx, getAllDevicesQuery)
>>>>>>> ad7a618b
	if err != nil {
		return nil, fmt.Errorf("failed to query sessions: %w", err)
	}
	defer res.Close()

	sessions := make([]*store.Device, 0)
	for res.Next() {
		sess, scanErr := c.scanDevice(res)
		if scanErr != nil {
			return sessions, scanErr
		}
		sessions = append(sessions, sess)
	}
	return sessions, nil
}

<<<<<<< HEAD
// GetFirstDevice is a convenience method for getting the first device in the store.
=======
// GetFirstDevice is a convenience method for getting the first device in the store. If there are
// no devices, then a new device will be created. You should only use this if you don't want to
// have multiple sessions simultaneously.
>>>>>>> ad7a618b
func (c *Container) GetFirstDevice(ctx context.Context) (*store.Device, error) {
	devices, err := c.GetAllDevices(ctx)
	if err != nil {
		return nil, err
	}
	if len(devices) == 0 {
		return c.NewDevice(), nil
	}
	return devices[0], nil
}

// GetDevice finds the device with the specified JID in the database.
<<<<<<< HEAD
func (c *Container) GetDevice(ctx context.Context, jid types.JID) (*store.Device, error) {
	sess, err := c.scanDevice(c.dbPool.QueryRow(ctx, getDeviceQuery, c.businessId, jid))
=======
//
// If the device is not found, nil is returned instead.
//
// Note that the parameter usually must be an AD-JID.
func (c *Container) GetDevice(ctx context.Context, jid types.JID) (*store.Device, error) {
	sess, err := c.scanDevice(c.db.QueryRow(ctx, getDeviceQuery, jid))
>>>>>>> ad7a618b
	if errors.Is(err, sql.ErrNoRows) {
		return nil, nil
	}
	return sess, err
}

const (
	insertDeviceQuery = `
<<<<<<< HEAD
		INSERT INTO whatsmeow_device (business_id, jid, lid, registration_id, noise_key, identity_key,
									  signed_pre_key, signed_pre_key_id, signed_pre_key_sig,
									  adv_key, adv_details, adv_account_sig, adv_account_sig_key, adv_device_sig,
									  platform, business_name, push_name, facebook_uuid, lid_migration_ts)
		VALUES ($1, $2, $3, $4, $5, $6, $7, $8, $9, $10, $11, $12, $13, $14, $15, $16, $17, $18, $19)
		ON CONFLICT (business_id, jid) DO UPDATE
=======
		INSERT INTO whatsmeow_device (jid, lid, registration_id, noise_key, identity_key,
									  signed_pre_key, signed_pre_key_id, signed_pre_key_sig,
									  adv_key, adv_details, adv_account_sig, adv_account_sig_key, adv_device_sig,
									  platform, business_name, push_name, facebook_uuid, lid_migration_ts)
		VALUES ($1, $2, $3, $4, $5, $6, $7, $8, $9, $10, $11, $12, $13, $14, $15, $16, $17, $18)
		ON CONFLICT (jid) DO UPDATE
>>>>>>> ad7a618b
			SET lid=excluded.lid,
				platform=excluded.platform,
				business_name=excluded.business_name,
				push_name=excluded.push_name,
				lid_migration_ts=excluded.lid_migration_ts
	`
	deleteDeviceQuery = `DELETE FROM whatsmeow_device WHERE business_id=$1 AND jid=$2`
)

// NewDevice creates a new device in this database (not persisted until Save).
func (c *Container) NewDevice() *store.Device {
	device := &store.Device{
		Log:       c.log,
		Container: c,

		NoiseKey:       keys.NewKeyPair(),
		IdentityKey:    keys.NewKeyPair(),
		RegistrationID: mathRand.Uint32(),
		AdvSecretKey:   random.Bytes(32),
	}
	device.SignedPreKey = device.IdentityKey.CreateSignedPreKey(1)
	return device
}

// ErrDeviceIDMustBeSet is the error returned by PutDevice if you try to save a device before knowing its JID.
var ErrDeviceIDMustBeSet = errors.New("device JID must be known before accessing database")

<<<<<<< HEAD
// PutDevice stores the given device in this database.
=======
// Close will close the container's database
func (c *Container) Close() error {
	if c != nil && c.db != nil {
		return c.db.Close()
	}
	return nil
}

// PutDevice stores the given device in this database. This should be called through Device.Save()
// (which usually doesn't need to be called manually, as the library does that automatically when relevant).
>>>>>>> ad7a618b
func (c *Container) PutDevice(ctx context.Context, device *store.Device) error {
	if device.ID == nil {
		return ErrDeviceIDMustBeSet
	}
<<<<<<< HEAD
	_, err := c.dbPool.Exec(ctx, insertDeviceQuery,
		c.businessId,
		device.ID.String(), device.LID, device.RegistrationID, device.NoiseKey.Priv[:], device.IdentityKey.Priv[:],
=======
	_, err := c.db.Exec(ctx, insertDeviceQuery,
		device.ID, device.LID, device.RegistrationID, device.NoiseKey.Priv[:], device.IdentityKey.Priv[:],
>>>>>>> ad7a618b
		device.SignedPreKey.Priv[:], device.SignedPreKey.KeyID, device.SignedPreKey.Signature[:],
		device.AdvSecretKey, device.Account.Details, device.Account.AccountSignature, device.Account.AccountSignatureKey, device.Account.DeviceSignature,
		device.Platform, device.BusinessName, device.PushName, uuid.NullUUID{UUID: device.FacebookUUID, Valid: device.FacebookUUID != uuid.Nil},
		device.LIDMigrationTimestamp,
	)

	if !device.Initialized {
		c.initializeDevice(device)
	}
	return err
}

func (c *Container) initializeDevice(device *store.Device) {
<<<<<<< HEAD
	if device.Initialized {
		return
	}
=======
>>>>>>> ad7a618b
	innerStore := NewSQLStore(c, *device.ID)
	device.Identities = innerStore
	device.Sessions = innerStore
	device.PreKeys = innerStore
	device.SenderKeys = innerStore
	device.AppStateKeys = innerStore
	device.AppState = innerStore
	device.Contacts = innerStore
	device.ChatSettings = innerStore
	device.MsgSecrets = innerStore
	device.PrivacyTokens = innerStore
	device.EventBuffer = innerStore
	device.LIDs = c.LIDMap
	device.Container = c
	device.Initialized = true
}

<<<<<<< HEAD
// DeleteDevice deletes the given device from this database.
=======
// DeleteDevice deletes the given device from this database. This should be called through Device.Delete()
>>>>>>> ad7a618b
func (c *Container) DeleteDevice(ctx context.Context, store *store.Device) error {
	if store.ID == nil {
		return ErrDeviceIDMustBeSet
	}
<<<<<<< HEAD
	_, err := c.dbPool.Exec(ctx, deleteDeviceQuery, c.businessId, store.ID.String())
=======
	_, err := c.db.Exec(ctx, deleteDeviceQuery, store.ID)
>>>>>>> ad7a618b
	return err
}<|MERGE_RESOLUTION|>--- conflicted
+++ resolved
@@ -1,3 +1,9 @@
+// Copyright (c) 2022 Tulir Asokan
+//
+// This Source Code Form is subject to the terms of the Mozilla Public
+// License, v. 2.0. If a copy of the MPL was not distributed with this
+// file, You can obtain one at http://mozilla.org/MPL/2.0/.
+
 package sqlstore
 
 import (
@@ -5,23 +11,15 @@
 	"database/sql"
 	"errors"
 	"fmt"
-<<<<<<< HEAD
 
 	"github.com/jackc/pgx/v5/pgxpool"
 	mathRand "math/rand/v2"
 
 	"github.com/google/uuid"
-=======
-	mathRand "math/rand/v2"
-
-	"github.com/google/uuid"
-	"go.mau.fi/util/dbutil"
->>>>>>> ad7a618b
 	"go.mau.fi/util/random"
 
 	"go.mau.fi/whatsmeow/proto/waAdv"
 	"go.mau.fi/whatsmeow/store"
-	"go.mau.fi/whatsmeow/store/sqlstore/upgrades"
 	"go.mau.fi/whatsmeow/types"
 	"go.mau.fi/whatsmeow/util/keys"
 	waLog "go.mau.fi/whatsmeow/util/log"
@@ -29,84 +27,22 @@
 
 // Container is a wrapper for a SQL database that can contain multiple whatsmeow sessions.
 type Container struct {
-<<<<<<< HEAD
 	businessId string
 	dbPool     *pgxpool.Pool
 	log        waLog.Logger
 	LIDMap     *CachedLIDMap
 
 	DatabaseErrorHandler func(device *store.Device, action string, attemptIndex int, err error) (retry bool)
-=======
-	db     *dbutil.Database
-	log    waLog.Logger
-	LIDMap *CachedLIDMap
->>>>>>> ad7a618b
 }
 
 var _ store.DeviceContainer = (*Container)(nil)
 
-<<<<<<< HEAD
 // NewContainer creates a new Container with the given pgxpool.Pool, business ID and logger.
 func NewContainer(dbPool *pgxpool.Pool, businessId string, log waLog.Logger) *Container {
-=======
-// New connects to the given SQL database and wraps it in a Container.
-//
-// Only SQLite and Postgres are currently fully supported.
-//
-// The logger can be nil and will default to a no-op logger.
-//
-// When using SQLite, it's strongly recommended to enable foreign keys by adding `?_foreign_keys=true`:
-//
-//	container, err := sqlstore.New(context.Background(), "sqlite3", "file:yoursqlitefile.db?_foreign_keys=on", nil)
-func New(ctx context.Context, dialect, address string, log waLog.Logger) (*Container, error) {
-	db, err := sql.Open(dialect, address)
-	if err != nil {
-		return nil, fmt.Errorf("failed to open database: %w", err)
-	}
-	container := NewWithDB(db, dialect, log)
-	err = container.Upgrade(ctx)
-	if err != nil {
-		return nil, fmt.Errorf("failed to upgrade database: %w", err)
-	}
-	return container, nil
-}
-
-// NewWithDB wraps an existing SQL connection in a Container.
-//
-// Only SQLite and Postgres are currently fully supported.
-//
-// The logger can be nil and will default to a no-op logger.
-//
-// When using SQLite, it's strongly recommended to enable foreign keys by adding `?_foreign_keys=true`:
-//
-//	db, err := sql.Open("sqlite3", "file:yoursqlitefile.db?_foreign_keys=on")
-//	if err != nil {
-//	    panic(err)
-//	}
-//	container := sqlstore.NewWithDB(db, "sqlite3", nil)
-//
-// This method does not call Upgrade automatically like New does, so you must call it yourself:
-//
-//	container := sqlstore.NewWithDB(...)
-//	err := container.Upgrade()
-func NewWithDB(db *sql.DB, dialect string, log waLog.Logger) *Container {
-	wrapped, err := dbutil.NewWithDB(db, dialect)
-	if err != nil {
-		// This will only panic if the dialect is invalid
-		panic(err)
-	}
-	wrapped.UpgradeTable = upgrades.Table
-	wrapped.VersionTable = "whatsmeow_version"
-	return NewWithWrappedDB(wrapped, log)
-}
-
-func NewWithWrappedDB(wrapped *dbutil.Database, log waLog.Logger) *Container {
->>>>>>> ad7a618b
 	if log == nil {
 		log = waLog.Noop
 	}
 	return &Container{
-<<<<<<< HEAD
 		dbPool:     dbPool,
 		businessId: businessId,
 		log:        log,
@@ -118,28 +54,8 @@
 func (c *Container) Close() error {
 	if c != nil && c.dbPool != nil {
 		c.dbPool.Close()
-=======
-		db:     wrapped,
-		log:    log,
-		LIDMap: NewCachedLIDMap(wrapped),
->>>>>>> ad7a618b
 	}
 	return nil
-}
-
-// Upgrade upgrades the database from the current to the latest version available.
-func (c *Container) Upgrade(ctx context.Context) error {
-	if c.db.Dialect == dbutil.SQLite {
-		var foreignKeysEnabled bool
-		err := c.db.QueryRow(ctx, "PRAGMA foreign_keys").Scan(&foreignKeysEnabled)
-		if err != nil {
-			return fmt.Errorf("failed to check if foreign keys are enabled: %w", err)
-		} else if !foreignKeysEnabled {
-			return fmt.Errorf("foreign keys are not enabled")
-		}
-	}
-
-	return c.db.Upgrade(ctx)
 }
 
 const getAllDevicesQuery = `
@@ -147,17 +63,18 @@
        signed_pre_key, signed_pre_key_id, signed_pre_key_sig,
        adv_key, adv_details, adv_account_sig, adv_account_sig_key, adv_device_sig,
        platform, business_name, push_name, facebook_uuid, lid_migration_ts
-<<<<<<< HEAD
 FROM whatsmeow_device WHERE business_id=$1
-=======
-FROM whatsmeow_device
->>>>>>> ad7a618b
 `
 
 const getDeviceQuery = getAllDevicesQuery + " AND jid=$2"
 
-func (c *Container) scanDevice(row dbutil.Scannable) (*store.Device, error) {
+type scannable interface {
+	Scan(dest ...interface{}) error
+}
+
+func (c *Container) scanDevice(row scannable) (*store.Device, error) {
 	var device store.Device
+	device.DatabaseErrorHandler = c.DatabaseErrorHandler
 	device.Log = c.log
 	device.SignedPreKey = &keys.PreKey{}
 	var noisePriv, identityPriv, preKeyPriv, preKeySig []byte
@@ -189,11 +106,7 @@
 
 // GetAllDevices finds all the devices in the database.
 func (c *Container) GetAllDevices(ctx context.Context) ([]*store.Device, error) {
-<<<<<<< HEAD
 	res, err := c.dbPool.Query(ctx, getAllDevicesQuery, c.businessId)
-=======
-	res, err := c.db.Query(ctx, getAllDevicesQuery)
->>>>>>> ad7a618b
 	if err != nil {
 		return nil, fmt.Errorf("failed to query sessions: %w", err)
 	}
@@ -210,13 +123,9 @@
 	return sessions, nil
 }
 
-<<<<<<< HEAD
-// GetFirstDevice is a convenience method for getting the first device in the store.
-=======
 // GetFirstDevice is a convenience method for getting the first device in the store. If there are
 // no devices, then a new device will be created. You should only use this if you don't want to
 // have multiple sessions simultaneously.
->>>>>>> ad7a618b
 func (c *Container) GetFirstDevice(ctx context.Context) (*store.Device, error) {
 	devices, err := c.GetAllDevices(ctx)
 	if err != nil {
@@ -229,17 +138,12 @@
 }
 
 // GetDevice finds the device with the specified JID in the database.
-<<<<<<< HEAD
+//
+// If the device is not found, nil is returned instead.
+//
+// Note that the parameter usually must be an AD-JID.
 func (c *Container) GetDevice(ctx context.Context, jid types.JID) (*store.Device, error) {
 	sess, err := c.scanDevice(c.dbPool.QueryRow(ctx, getDeviceQuery, c.businessId, jid))
-=======
-//
-// If the device is not found, nil is returned instead.
-//
-// Note that the parameter usually must be an AD-JID.
-func (c *Container) GetDevice(ctx context.Context, jid types.JID) (*store.Device, error) {
-	sess, err := c.scanDevice(c.db.QueryRow(ctx, getDeviceQuery, jid))
->>>>>>> ad7a618b
 	if errors.Is(err, sql.ErrNoRows) {
 		return nil, nil
 	}
@@ -248,21 +152,12 @@
 
 const (
 	insertDeviceQuery = `
-<<<<<<< HEAD
 		INSERT INTO whatsmeow_device (business_id, jid, lid, registration_id, noise_key, identity_key,
 									  signed_pre_key, signed_pre_key_id, signed_pre_key_sig,
 									  adv_key, adv_details, adv_account_sig, adv_account_sig_key, adv_device_sig,
 									  platform, business_name, push_name, facebook_uuid, lid_migration_ts)
 		VALUES ($1, $2, $3, $4, $5, $6, $7, $8, $9, $10, $11, $12, $13, $14, $15, $16, $17, $18, $19)
 		ON CONFLICT (business_id, jid) DO UPDATE
-=======
-		INSERT INTO whatsmeow_device (jid, lid, registration_id, noise_key, identity_key,
-									  signed_pre_key, signed_pre_key_id, signed_pre_key_sig,
-									  adv_key, adv_details, adv_account_sig, adv_account_sig_key, adv_device_sig,
-									  platform, business_name, push_name, facebook_uuid, lid_migration_ts)
-		VALUES ($1, $2, $3, $4, $5, $6, $7, $8, $9, $10, $11, $12, $13, $14, $15, $16, $17, $18)
-		ON CONFLICT (jid) DO UPDATE
->>>>>>> ad7a618b
 			SET lid=excluded.lid,
 				platform=excluded.platform,
 				business_name=excluded.business_name,
@@ -272,12 +167,17 @@
 	deleteDeviceQuery = `DELETE FROM whatsmeow_device WHERE business_id=$1 AND jid=$2`
 )
 
-// NewDevice creates a new device in this database (not persisted until Save).
+// NewDevice creates a new device in this database.
+//
+// No data is actually stored before Save is called. However, the pairing process will automatically
+// call Save after a successful pairing, so you most likely don't need to call it yourself.
 func (c *Container) NewDevice() *store.Device {
 	device := &store.Device{
 		Log:       c.log,
 		Container: c,
 
+		DatabaseErrorHandler: c.DatabaseErrorHandler,
+
 		NoiseKey:       keys.NewKeyPair(),
 		IdentityKey:    keys.NewKeyPair(),
 		RegistrationID: mathRand.Uint32(),
@@ -290,32 +190,15 @@
 // ErrDeviceIDMustBeSet is the error returned by PutDevice if you try to save a device before knowing its JID.
 var ErrDeviceIDMustBeSet = errors.New("device JID must be known before accessing database")
 
-<<<<<<< HEAD
-// PutDevice stores the given device in this database.
-=======
-// Close will close the container's database
-func (c *Container) Close() error {
-	if c != nil && c.db != nil {
-		return c.db.Close()
-	}
-	return nil
-}
-
 // PutDevice stores the given device in this database. This should be called through Device.Save()
 // (which usually doesn't need to be called manually, as the library does that automatically when relevant).
->>>>>>> ad7a618b
 func (c *Container) PutDevice(ctx context.Context, device *store.Device) error {
 	if device.ID == nil {
 		return ErrDeviceIDMustBeSet
 	}
-<<<<<<< HEAD
 	_, err := c.dbPool.Exec(ctx, insertDeviceQuery,
 		c.businessId,
 		device.ID.String(), device.LID, device.RegistrationID, device.NoiseKey.Priv[:], device.IdentityKey.Priv[:],
-=======
-	_, err := c.db.Exec(ctx, insertDeviceQuery,
-		device.ID, device.LID, device.RegistrationID, device.NoiseKey.Priv[:], device.IdentityKey.Priv[:],
->>>>>>> ad7a618b
 		device.SignedPreKey.Priv[:], device.SignedPreKey.KeyID, device.SignedPreKey.Signature[:],
 		device.AdvSecretKey, device.Account.Details, device.Account.AccountSignature, device.Account.AccountSignatureKey, device.Account.DeviceSignature,
 		device.Platform, device.BusinessName, device.PushName, uuid.NullUUID{UUID: device.FacebookUUID, Valid: device.FacebookUUID != uuid.Nil},
@@ -329,12 +212,6 @@
 }
 
 func (c *Container) initializeDevice(device *store.Device) {
-<<<<<<< HEAD
-	if device.Initialized {
-		return
-	}
-=======
->>>>>>> ad7a618b
 	innerStore := NewSQLStore(c, *device.ID)
 	device.Identities = innerStore
 	device.Sessions = innerStore
@@ -352,19 +229,11 @@
 	device.Initialized = true
 }
 
-<<<<<<< HEAD
-// DeleteDevice deletes the given device from this database.
-=======
 // DeleteDevice deletes the given device from this database. This should be called through Device.Delete()
->>>>>>> ad7a618b
 func (c *Container) DeleteDevice(ctx context.Context, store *store.Device) error {
 	if store.ID == nil {
 		return ErrDeviceIDMustBeSet
 	}
-<<<<<<< HEAD
 	_, err := c.dbPool.Exec(ctx, deleteDeviceQuery, c.businessId, store.ID.String())
-=======
-	_, err := c.db.Exec(ctx, deleteDeviceQuery, store.ID)
->>>>>>> ad7a618b
 	return err
 }