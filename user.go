--- conflicted
+++ resolved
@@ -226,10 +226,7 @@
 		status, _ := child.GetChildByTag("status").Content.([]byte)
 		info.Status = string(status)
 		info.PictureID, _ = child.GetChildByTag("picture").Attrs["id"].(string)
-<<<<<<< HEAD
 		info.Devices = parseDeviceList(jid, child.GetChildByTag("devices"), false)
-=======
-		info.Devices = parseDeviceList(jid, child.GetChildByTag("devices"))
 
 		lidTag := child.GetChildByTag("lid")
 		info.LID = lidTag.AttrGetter().OptionalJIDOrEmpty("val")
@@ -238,7 +235,6 @@
 			mappings = append(mappings, store.LIDMapping{PN: jid, LID: info.LID})
 		}
 
->>>>>>> 65f6143f
 		if verifiedName != nil {
 			cli.updateBusinessName(context.TODO(), jid, nil, verifiedName.Details.GetVerifiedName())
 		}
