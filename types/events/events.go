// Copyright (c) 2021 Tulir Asokan
//
// This Source Code Form is subject to the terms of the Mozilla Public
// License, v. 2.0. If a copy of the MPL was not distributed with this
// file, You can obtain one at http://mozilla.org/MPL/2.0/.

// Package events contains all the events that whatsmeow.Client emits to functions registered with AddEventHandler.
package events

import (
	"fmt"
	"time"

	waBinary "github.com/go-whatsapp/whatsmeow/binary"
	waProto "github.com/go-whatsapp/whatsmeow/binary/proto"
	"github.com/go-whatsapp/whatsmeow/types"
)

// QR is emitted after connecting when there's no session data in the device store.
//
// The QR codes are available in the Codes slice. You should render the strings as QR codes one by
// one, switching to the next one whenever enough time has passed. WhatsApp web seems to show the
// first code for 60 seconds and all other codes for 20 seconds.
//
// When the QR code has been scanned and pairing is complete, PairSuccess will be emitted. If you
// run out of codes before scanning, the server will close the websocket, and you will have to
// reconnect to get more codes.
type QR struct {
	Codes []string
}

// PairSuccess is emitted after the QR code has been scanned with the phone and the handshake has
// been completed. Note that this is generally followed by a websocket reconnection, so you should
// wait for the Connected before trying to send anything.
type PairSuccess struct {
	ID           types.JID
	BusinessName string
	Platform     string
}

// PairError is emitted when a pair-success event is received from the server, but finishing the pairing locally fails.
type PairError struct {
	ID           types.JID
	BusinessName string
	Platform     string
	Error        error
}

// QRScannedWithoutMultidevice is emitted when the pairing QR code is scanned, but the phone didn't have multidevice enabled.
// The same QR code can still be scanned after this event, which means the user can just be told to enable multidevice and re-scan the code.
type QRScannedWithoutMultidevice struct{}

// Connected is emitted when the client has successfully connected to the WhatsApp servers
// and is authenticated. The user who the client is authenticated as will be in the device store
// at this point, which is why this event doesn't contain any data.
type Connected struct{}

// KeepAliveTimeout is emitted when the keepalive ping request to WhatsApp web servers times out.
//
// Currently, there's no automatic handling for these, but it's expected that the TCP connection will
// either start working again or notice it's dead on its own eventually. Clients may use this event to
// decide to force a disconnect+reconnect faster.
type KeepAliveTimeout struct {
	ErrorCount  int
	LastSuccess time.Time
}

// KeepAliveRestored is emitted if the keepalive pings start working again after some KeepAliveTimeout events.
// Note that if the websocket disconnects before the pings start working, this event will not be emitted.
type KeepAliveRestored struct{}

// LoggedOut is emitted when the client has been unpaired from the phone.
//
// This can happen while connected (stream:error messages) or right after connecting (connect failure messages).
//
// This will not be emitted when the logout is initiated by this client (using Client.LogOut()).
type LoggedOut struct {
	// OnConnect is true if the event was triggered by a connect failure message.
	// If it's false, the event was triggered by a stream:error message.
	OnConnect bool
	// If OnConnect is true, then this field contains the reason code.
	Reason ConnectFailureReason
}

// StreamReplaced is emitted when the client is disconnected by another client connecting with the same keys.
//
// This can happen if you accidentally start another process with the same session
// or otherwise try to connect twice with the same session.
type StreamReplaced struct{}

// TempBanReason is an error code included in temp ban error events.
type TempBanReason int

const (
	TempBanSentToTooManyPeople    TempBanReason = 101
	TempBanBlockedByUsers         TempBanReason = 102
	TempBanCreatedTooManyGroups   TempBanReason = 103
	TempBanSentTooManySameMessage TempBanReason = 104
	TempBanBroadcastList          TempBanReason = 106
)

var tempBanReasonMessage = map[TempBanReason]string{
	TempBanSentToTooManyPeople:    "you sent too many messages to people who don't have you in their address books",
	TempBanBlockedByUsers:         "too many people blocked you",
	TempBanCreatedTooManyGroups:   "you created too many groups with people who don't have you in their address books",
	TempBanSentTooManySameMessage: "you sent the same message to too many people",
	TempBanBroadcastList:          "you sent too many messages to a broadcast list",
}

// String returns the reason code and a human-readable description of the ban reason.
func (tbr TempBanReason) String() string {
	msg, ok := tempBanReasonMessage[tbr]
	if !ok {
		msg = "you may have violated the terms of service (unknown error)"
	}
	return fmt.Sprintf("%d: %s", int(tbr), msg)
}

// TemporaryBan is emitted when there's a connection failure with the ConnectFailureTempBanned reason code.
type TemporaryBan struct {
	Code   TempBanReason
	Expire time.Duration
}

func (tb *TemporaryBan) String() string {
	if tb.Expire == 0 {
		return fmt.Sprintf("You've been temporarily banned: %v", tb.Code)
	}
	return fmt.Sprintf("You've been temporarily banned: %v. The ban expires in %v", tb.Code, tb.Expire)
}

// ConnectFailureReason is an error code included in connection failure events.
type ConnectFailureReason int

const (
	ConnectFailureGeneric        ConnectFailureReason = 400
	ConnectFailureLoggedOut      ConnectFailureReason = 401
	ConnectFailureTempBanned     ConnectFailureReason = 402
	ConnectFailureMainDeviceGone ConnectFailureReason = 403 // this is now called LOCKED in the whatsapp web code
	ConnectFailureUnknownLogout  ConnectFailureReason = 406 // this is now called BANNED in the whatsapp web code

	ConnectFailureClientOutdated ConnectFailureReason = 405
	ConnectFailureBadUserAgent   ConnectFailureReason = 409

	ConnectFailureInternalServerError ConnectFailureReason = 500
	ConnectFailureExperimental        ConnectFailureReason = 501
	ConnectFailureServiceUnavailable  ConnectFailureReason = 503
)

var connectFailureReasonMessage = map[ConnectFailureReason]string{
	ConnectFailureLoggedOut:      "logged out from another device",
	ConnectFailureTempBanned:     "account temporarily banned",
	ConnectFailureMainDeviceGone: "primary device was logged out", // seems to happen for both bans and switching phones
	ConnectFailureUnknownLogout:  "logged out for unknown reason",
	ConnectFailureClientOutdated: "client is out of date",
	ConnectFailureBadUserAgent:   "client user agent was rejected",
}

// IsLoggedOut returns true if the client should delete session data due to this connect failure.
func (cfr ConnectFailureReason) IsLoggedOut() bool {
	return cfr == ConnectFailureLoggedOut || cfr == ConnectFailureMainDeviceGone || cfr == ConnectFailureUnknownLogout
}

// String returns the reason code and a short human-readable description of the error.
func (cfr ConnectFailureReason) String() string {
	msg, ok := connectFailureReasonMessage[cfr]
	if !ok {
		msg = "unknown error"
	}
	return fmt.Sprintf("%d: %s", int(cfr), msg)
}

// ConnectFailure is emitted when the WhatsApp server sends a <failure> node with an unknown reason.
//
// Known reasons are handled internally and emitted as different events (e.g. LoggedOut and TemporaryBan).
type ConnectFailure struct {
	Reason  ConnectFailureReason
	Message string
	Raw     *waBinary.Node
}

// ClientOutdated is emitted when the WhatsApp server rejects the connection with the ConnectFailureClientOutdated code.
type ClientOutdated struct{}

// StreamError is emitted when the WhatsApp server sends a <stream:error> node with an unknown code.
//
// Known codes are handled internally and emitted as different events (e.g. LoggedOut).
type StreamError struct {
	Code string
	Raw  *waBinary.Node
}

// Disconnected is emitted when the websocket is closed by the server.
type Disconnected struct{}

// HistorySync is emitted when the phone has sent a blob of historical messages.
type HistorySync struct {
	Data *waProto.HistorySync
}

type DecryptFailMode string

const (
	DecryptFailShow DecryptFailMode = ""
	DecryptFailHide DecryptFailMode = "hide"
)

// UndecryptableMessage is emitted when receiving a new message that failed to decrypt.
//
// The library will automatically ask the sender to retry. If the sender resends the message,
// and it's decryptable, then it will be emitted as a normal Message event.
//
// The UndecryptableMessage event may also be repeated if the resent message is also undecryptable.
type UndecryptableMessage struct {
	Info types.MessageInfo

	// IsUnavailable is true if the recipient device didn't send a ciphertext to this device at all
	// (as opposed to sending a ciphertext, but the ciphertext not being decryptable).
	IsUnavailable bool

	DecryptFailMode DecryptFailMode
}

type NewsletterMessageMeta struct {
	// When a newsletter message is edited, the message isn't wrapped in an EditedMessage like normal messages.
	// Instead, the message is the new content, the ID is the original message ID, and the edit timestamp is here.
	EditTS time.Time
	// This is the timestamp of the original message for edits.
	OriginalTS time.Time
}

// Message is emitted when receiving a new message.
type Message struct {
	Info    types.MessageInfo // Information about the message like the chat and sender IDs
	Message *waProto.Message  // The actual message struct

	IsEphemeral           bool // True if the message was unwrapped from an EphemeralMessage
	IsViewOnce            bool // True if the message was unwrapped from a ViewOnceMessage or ViewOnceMessageV2
	IsViewOnceV2          bool // True if the message was unwrapped from a ViewOnceMessage
	IsDocumentWithCaption bool // True if the message was unwrapped from a DocumentWithCaptionMessage
	IsEdit                bool // True if the message was unwrapped from an EditedMessage

	// If this event was parsed from a WebMessageInfo (i.e. from a history sync or unavailable message request), the source data is here.
	SourceWebMsg *waProto.WebMessageInfo
	// If this event is a response to an unavailable message request, the request ID is here.
	UnavailableRequestID types.MessageID
	// If the message was re-requested from the sender, this is the number of retries it took.
	RetryCount int

	NewsletterMeta *NewsletterMessageMeta

	// The raw message struct. This is the raw unmodified data, which means the actual message might
	// be wrapped in DeviceSentMessage, EphemeralMessage or ViewOnceMessage.
	RawMessage *waProto.Message
}

// UnwrapRaw fills the Message, IsEphemeral and IsViewOnce fields based on the raw message in the RawMessage field.
func (evt *Message) UnwrapRaw() *Message {
	evt.Message = evt.RawMessage
	if evt.Message.GetDeviceSentMessage().GetMessage() != nil {
		evt.Info.DeviceSentMeta = &types.DeviceSentMeta{
			DestinationJID: evt.Message.GetDeviceSentMessage().GetDestinationJid(),
			Phash:          evt.Message.GetDeviceSentMessage().GetPhash(),
		}
		evt.Message = evt.Message.GetDeviceSentMessage().GetMessage()
	}
	if evt.Message.GetEphemeralMessage().GetMessage() != nil {
		evt.Message = evt.Message.GetEphemeralMessage().GetMessage()
		evt.IsEphemeral = true
	}
	if evt.Message.GetViewOnceMessage().GetMessage() != nil {
		evt.Message = evt.Message.GetViewOnceMessage().GetMessage()
		evt.IsViewOnce = true
	}
	if evt.Message.GetViewOnceMessageV2().GetMessage() != nil {
		evt.Message = evt.Message.GetViewOnceMessageV2().GetMessage()
		evt.IsViewOnce = true
		evt.IsViewOnceV2 = true
	}
	if evt.Message.GetDocumentWithCaptionMessage().GetMessage() != nil {
		evt.Message = evt.Message.GetDocumentWithCaptionMessage().GetMessage()
		evt.IsDocumentWithCaption = true
	}
	if evt.Message.GetEditedMessage().GetMessage() != nil {
		evt.Message = evt.Message.GetEditedMessage().GetMessage()
		evt.IsEdit = true
	}
	if evt.Message.GetViewOnceMessageV2Extension() != nil {
		evt.Message = evt.Message.GetViewOnceMessageV2Extension().GetMessage()
		evt.IsViewOnce = true
		evt.IsViewOnceV2 = true
	}
	return evt
}

// ReceiptType represents the type of a Receipt event.
type ReceiptType string

const (
	// ReceiptTypeDelivered means the message was delivered to the device (but the user might not have noticed).
	ReceiptTypeDelivered ReceiptType = ""
	// ReceiptTypeSender is sent by your other devices when a message you sent is delivered to them.
	ReceiptTypeSender ReceiptType = "sender"
	// ReceiptTypeRetry means the message was delivered to the device, but decrypting the message failed.
	ReceiptTypeRetry ReceiptType = "retry"
	// ReceiptTypeRead means the user opened the chat and saw the message.
	ReceiptTypeRead ReceiptType = "read"
	// ReceiptTypeReadSelf means the current user read a message from a different device, and has read receipts disabled in privacy settings.
	ReceiptTypeReadSelf ReceiptType = "read-self"
	// ReceiptTypePlayed means the user opened a view-once media message.
	//
	// This is dispatched for both incoming and outgoing messages when played. If the current user opened the media,
	// it means the media should be removed from all devices. If a recipient opened the media, it's just a notification
	// for the sender that the media was viewed.
	ReceiptTypePlayed ReceiptType = "played"
)

// GoString returns the name of the Go constant for the ReceiptType value.
func (rt ReceiptType) GoString() string {
	switch rt {
	case ReceiptTypeRead:
		return "events.ReceiptTypeRead"
	case ReceiptTypeReadSelf:
		return "events.ReceiptTypeReadSelf"
	case ReceiptTypeDelivered:
		return "events.ReceiptTypeDelivered"
	case ReceiptTypePlayed:
		return "events.ReceiptTypePlayed"
	default:
		return fmt.Sprintf("events.ReceiptType(%#v)", string(rt))
	}
}

// Receipt is emitted when an outgoing message is delivered to or read by another user, or when another device reads an incoming message.
//
// N.B. WhatsApp on Android sends message IDs from newest message to oldest, but WhatsApp on iOS sends them in the opposite order (oldest first).
type Receipt struct {
	types.MessageSource
	MessageIDs []types.MessageID
	Timestamp  time.Time
	Type       ReceiptType
}

// ChatPresence is emitted when a chat state update (also known as typing notification) is received.
//
// Note that WhatsApp won't send you these updates unless you mark yourself as online:
//
//	client.SendPresence(types.PresenceAvailable)
type ChatPresence struct {
	types.MessageSource
	State types.ChatPresence      // The current state, either composing or paused
	Media types.ChatPresenceMedia // When composing, the type of message
}

// Presence is emitted when a presence update is received.
//
// Note that WhatsApp only sends you presence updates for individual users after you subscribe to them:
//
//	client.SubscribePresence(user JID)
type Presence struct {
	// The user whose presence event this is
	From types.JID
	// True if the user is now offline
	Unavailable bool
	// The time when the user was last online. This may be the zero value if the user has hid their last seen time.
	LastSeen time.Time
}

// JoinedGroup is emitted when you join or are added to a group.
type JoinedGroup struct {
	Reason    string          // If the event was triggered by you using an invite link, this will be "invite".
	Type      string          // "new" if it's a newly created group.
	CreateKey types.MessageID // If you created the group, this is the same message ID you passed to CreateGroup.
	types.GroupInfo
}

// GroupInfo is emitted when the metadata of a group changes.
type GroupInfo struct {
	JID       types.JID  // The group ID in question
	Notify    string     // Seems like a top-level type for the invite
	Sender    *types.JID // The user who made the change. Doesn't seem to be present when notify=invite
	Timestamp time.Time  // The time when the change occurred

	Name      *types.GroupName      // Group name change
	Topic     *types.GroupTopic     // Group topic (description) change
	Locked    *types.GroupLocked    // Group locked status change (can only admins edit group info?)
	Announce  *types.GroupAnnounce  // Group announce status change (can only admins send messages?)
	Ephemeral *types.GroupEphemeral // Disappearing messages change

	Delete *types.GroupDelete

	Link   *types.GroupLinkChange
	Unlink *types.GroupLinkChange

	NewInviteLink *string // Group invite link change

	PrevParticipantVersionID string
	ParticipantVersionID     string

	JoinReason string // This will be "invite" if the user joined via invite link

	Join  []types.JID // Users who joined or were added the group
	Leave []types.JID // Users who left or were removed from the group

	Promote []types.JID // Users who were promoted to admins
	Demote  []types.JID // Users who were demoted to normal users

	UnknownChanges []*waBinary.Node
}

// Picture is emitted when a user's profile picture or group's photo is changed.
//
// You can use Client.GetProfilePictureInfo to get the actual image URL after this event.
type Picture struct {
	JID       types.JID // The user or group ID where the picture was changed.
	Author    types.JID // The user who changed the picture.
	Timestamp time.Time // The timestamp when the picture was changed.
	Remove    bool      // True if the picture was removed.
	PictureID string    // The new picture ID if it was not removed.
}

// IdentityChange is emitted when another user changes their primary device.
type IdentityChange struct {
	JID       types.JID
	Timestamp time.Time

	// Implicit will be set to true if the event was triggered by an untrusted identity error,
	// rather than an identity change notification from the server.
	Implicit bool
}

// PrivacySettings is emitted when the user changes their privacy settings.
type PrivacySettings struct {
	NewSettings         types.PrivacySettings
	ReadReceiptsChanged bool
<<<<<<< HEAD
	ProfileChanged      bool
	StatusChanged       bool
	OnlineChanged       bool
	LastSeenChanged     bool
	GroupAddChanged     bool
=======
	OnlineChanged       bool
>>>>>>> 3c97433b
	CallAddChanged      bool
}

// OfflineSyncPreview is emitted right after connecting if the server is going to send events that the client missed during downtime.
type OfflineSyncPreview struct {
	Total int

	AppDataChanges int
	Messages       int
	Notifications  int
	Receipts       int
}

// OfflineSyncCompleted is emitted after the server has finished sending missed events.
type OfflineSyncCompleted struct {
	Count int
}

type MediaRetryError struct {
	Code int
}

// MediaRetry is emitted when the phone sends a response to a media retry request.
type MediaRetry struct {
	Ciphertext []byte
	IV         []byte

	// Sometimes there's an unencrypted media retry error. In these cases, Ciphertext and IV will be nil.
	Error *MediaRetryError

	Timestamp time.Time // The time of the response.

	MessageID types.MessageID // The ID of the message.
	ChatID    types.JID       // The chat ID where the message was sent.
	SenderID  types.JID       // The user who sent the message. Only present in groups.
	FromMe    bool            // Whether the message was sent by the current user or someone else.
}

type BlocklistAction string

const (
	BlocklistActionDefault BlocklistAction = ""
	BlocklistActionModify  BlocklistAction = "modify"
)

// Blocklist is emitted when the user's blocked user list is changed.
type Blocklist struct {
	// Action specifies what happened. If it's empty, there should be a list of changes in the Changes list.
	// If it's "modify", then the Changes list will be empty and the whole blocklist should be re-requested.
	Action    BlocklistAction
	DHash     string
	PrevDHash string
	Changes   []BlocklistChange
}

type BlocklistChangeAction string

const (
	BlocklistChangeActionBlock   BlocklistChangeAction = "block"
	BlocklistChangeActionUnblock BlocklistChangeAction = "unblock"
)

type BlocklistChange struct {
	JID    types.JID
	Action BlocklistChangeAction
}

type NewsletterJoin struct {
	types.NewsletterMetadata
}

type NewsletterLeave struct {
	ID   types.JID            `json:"id"`
	Role types.NewsletterRole `json:"role"`
}

type NewsletterMuteChange struct {
	ID   types.JID                 `json:"id"`
	Mute types.NewsletterMuteState `json:"mute"`
}

type NewsletterLiveUpdate struct {
	JID      types.JID
	Time     time.Time
	Messages []*types.NewsletterMessage
}<|MERGE_RESOLUTION|>--- conflicted
+++ resolved
@@ -432,16 +432,12 @@
 // PrivacySettings is emitted when the user changes their privacy settings.
 type PrivacySettings struct {
 	NewSettings         types.PrivacySettings
+	GroupAddChanged     bool
+	LastSeenChanged     bool
+	StatusChanged       bool
+	ProfileChanged      bool
 	ReadReceiptsChanged bool
-<<<<<<< HEAD
-	ProfileChanged      bool
-	StatusChanged       bool
 	OnlineChanged       bool
-	LastSeenChanged     bool
-	GroupAddChanged     bool
-=======
-	OnlineChanged       bool
->>>>>>> 3c97433b
 	CallAddChanged      bool
 }
 
