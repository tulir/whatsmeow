// Copyright (c) 2022 Tulir Asokan
//
// This Source Code Form is subject to the terms of the Mozilla Public
// License, v. 2.0. If a copy of the MPL was not distributed with this
// file, You can obtain one at http://mozilla.org/MPL/2.0/.

package types

import (
	"time"

	waProto "github.com/go-whatsapp/whatsmeow/binary/proto"
)

// VerifiedName contains verified WhatsApp business details.
type VerifiedName struct {
	Certificate *waProto.VerifiedNameCertificate
	Details     *waProto.VerifiedNameCertificate_Details
}

// UserInfo contains info about a WhatsApp user.
type UserInfo struct {
	VerifiedName *VerifiedName
	Status       string
	PictureID    string
	Devices      []JID
}

// ProfilePictureInfo contains the ID and URL for a WhatsApp user's profile picture or group's photo.
type ProfilePictureInfo struct {
	URL  string `json:"url"`  // The full URL for the image, can be downloaded with a simple HTTP request.
	ID   string `json:"id"`   // The ID of the image. This is the same as UserInfo.PictureID.
	Type string `json:"type"` // The type of image. Known types include "image" (full res) and "preview" (thumbnail).

	DirectPath string `json:"direct_path"` // The path to the image, probably not very useful
}

// ContactInfo contains the cached names of a WhatsApp user.
type ContactInfo struct {
	Found bool

	FirstName    string
	FullName     string
	PushName     string
	BusinessName string
}

// LocalChatSettings contains the cached local settings for a chat.
type LocalChatSettings struct {
	Found bool

	MutedUntil time.Time
	Pinned     bool
	Archived   bool
}

// IsOnWhatsAppResponse contains information received in response to checking if a phone number is on WhatsApp.
type IsOnWhatsAppResponse struct {
	Query string // The query string used
	JID   JID    // The canonical user JID
	IsIn  bool   // Whether the phone is registered or not.

	VerifiedName *VerifiedName // If the phone is a business, the verified business details.
}

// BusinessMessageLinkTarget contains the info that is found using a business message link (see Client.ResolveBusinessMessageLink)
type BusinessMessageLinkTarget struct {
	JID JID // The JID of the business.

	PushName      string // The notify / push name of the business.
	VerifiedName  string // The verified business name.
	IsSigned      bool   // Some boolean, seems to be true?
	VerifiedLevel string // I guess the level of verification, starting from "unknown".

	Message string // The message that WhatsApp clients will pre-fill in the input box when clicking the link.
}

// ContactQRLinkTarget contains the info that is found using a contact QR link (see Client.ResolveContactQRLink)
type ContactQRLinkTarget struct {
	JID      JID    // The JID of the user.
	Type     string // Might always be "contact".
	PushName string // The notify / push name of the user.
}

// PrivacySetting is an individual setting value in the user's privacy settings.
type PrivacySetting string

// Possible privacy setting values.
const (
	PrivacySettingUndefined        PrivacySetting = ""
	PrivacySettingAll              PrivacySetting = "all"
	PrivacySettingContacts         PrivacySetting = "contacts"
	PrivacySettingContactBlacklist PrivacySetting = "contact_blacklist"
	PrivacySettingMatchLastSeen    PrivacySetting = "match_last_seen"
	PrivacySettingKnown            PrivacySetting = "known"
	PrivacySettingNone             PrivacySetting = "none"
<<<<<<< HEAD
=======
)

// PrivacySettingType is the type of privacy setting.
type PrivacySettingType string

const (
	PrivacySettingTypeGroupAdd     PrivacySettingType = "groupadd"     // Valid values: PrivacySettingAll, PrivacySettingContacts, PrivacySettingContactBlacklist, PrivacySettingNone
	PrivacySettingTypeLastSeen     PrivacySettingType = "last"         // Valid values: PrivacySettingAll, PrivacySettingContacts, PrivacySettingContactBlacklist, PrivacySettingNone
	PrivacySettingTypeStatus       PrivacySettingType = "status"       // Valid values: PrivacySettingAll, PrivacySettingContacts, PrivacySettingContactBlacklist, PrivacySettingNone
	PrivacySettingTypeProfile      PrivacySettingType = "profile"      // Valid values: PrivacySettingAll, PrivacySettingContacts, PrivacySettingContactBlacklist, PrivacySettingNone
	PrivacySettingTypeReadReceipts PrivacySettingType = "readreceipts" // Valid values: PrivacySettingAll, PrivacySettingNone
	PrivacySettingTypeOnline       PrivacySettingType = "online"       // Valid values: PrivacySettingAll, PrivacySettingMatchLastSeen
	PrivacySettingTypeCallAdd      PrivacySettingType = "calladd"      // Valid values: PrivacySettingAll, PrivacySettingKnown
>>>>>>> 3c97433b
)

// PrivacySettings contains the user's privacy settings.
type PrivacySettings struct {
<<<<<<< HEAD
	ReadReceipts PrivacySetting // Valid values: PrivacySettingAll, PrivacySettingNone
	Profile      PrivacySetting // Valid values: PrivacySettingAll, PrivacySettingContacts, PrivacySettingContactBlacklist, PrivacySettingNone
	Status       PrivacySetting // Valid values: PrivacySettingAll, PrivacySettingContacts, PrivacySettingContactBlacklist, PrivacySettingNone
	Online       PrivacySetting // Valid values: PrivacySettingAll, PrivacySettingMatchLastSeen
	LastSeen     PrivacySetting // Valid values: PrivacySettingAll, PrivacySettingContacts, PrivacySettingContactBlacklist, PrivacySettingNone
	GroupAdd     PrivacySetting // Valid values: PrivacySettingAll, PrivacySettingContacts, PrivacySettingContactBlacklist, PrivacySettingNone
	CallAdd      PrivacySetting // Valid values: PrivacySettingAll, PrivacySettingKnown
=======
	GroupAdd     PrivacySetting // Valid values: PrivacySettingAll, PrivacySettingContacts, PrivacySettingContactBlacklist, PrivacySettingNone
	LastSeen     PrivacySetting // Valid values: PrivacySettingAll, PrivacySettingContacts, PrivacySettingContactBlacklist, PrivacySettingNone
	Status       PrivacySetting // Valid values: PrivacySettingAll, PrivacySettingContacts, PrivacySettingContactBlacklist, PrivacySettingNone
	Profile      PrivacySetting // Valid values: PrivacySettingAll, PrivacySettingContacts, PrivacySettingContactBlacklist, PrivacySettingNone
	ReadReceipts PrivacySetting // Valid values: PrivacySettingAll, PrivacySettingNone
	CallAdd      PrivacySetting // Valid values: PrivacySettingAll, PrivacySettingKnown
	Online       PrivacySetting // Valid values: PrivacySettingAll, PrivacySettingMatchLastSeen
>>>>>>> 3c97433b
}

// PrivacySettingType is the type of privacy setting.
type PrivacySettingType string

const (
	PrivacySettingTypeReadReceipts PrivacySettingType = "readreceipts" // Valid values: PrivacySettingAll, PrivacySettingNone
	PrivacySettingTypeProfile      PrivacySettingType = "profile"      // Valid values: PrivacySettingAll, PrivacySettingContacts, PrivacySettingContactBlacklist, PrivacySettingNone
	PrivacySettingTypeStatus       PrivacySettingType = "status"       // Valid values: PrivacySettingAll, PrivacySettingContacts, PrivacySettingContactBlacklist, PrivacySettingNone
	PrivacySettingTypeOnline       PrivacySettingType = "online"       // Valid values: PrivacySettingAll, PrivacySettingMatchLastSeen
	PrivacySettingTypeLastSeen     PrivacySettingType = "last"         // Valid values: PrivacySettingAll, PrivacySettingContacts, PrivacySettingContactBlacklist, PrivacySettingNone
	PrivacySettingTypeGroupAdd     PrivacySettingType = "groupadd"     // Valid values: PrivacySettingAll, PrivacySettingContacts, PrivacySettingContactBlacklist, PrivacySettingNone
	PrivacySettingTypeCallAdd      PrivacySettingType = "calladd"      // Valid values: PrivacySettingAll, PrivacySettingKnown
)

// StatusPrivacyType is the type of list in StatusPrivacy.
type StatusPrivacyType string

const (
	// StatusPrivacyTypeContacts means statuses are sent to all contacts.
	StatusPrivacyTypeContacts StatusPrivacyType = "contacts"
	// StatusPrivacyTypeBlacklist means statuses are sent to all contacts, except the ones on the list.
	StatusPrivacyTypeBlacklist StatusPrivacyType = "blacklist"
	// StatusPrivacyTypeWhitelist means statuses are only sent to users on the list.
	StatusPrivacyTypeWhitelist StatusPrivacyType = "whitelist"
)

// StatusPrivacy contains the settings for who to send status messages to by default.
type StatusPrivacy struct {
	Type StatusPrivacyType
	List []JID

	IsDefault bool
}

// Blocklist contains the user's current list of blocked users.
type Blocklist struct {
	DHash string // TODO is this just a timestamp?
	JIDs  []JID
}<|MERGE_RESOLUTION|>--- conflicted
+++ resolved
@@ -94,8 +94,6 @@
 	PrivacySettingMatchLastSeen    PrivacySetting = "match_last_seen"
 	PrivacySettingKnown            PrivacySetting = "known"
 	PrivacySettingNone             PrivacySetting = "none"
-<<<<<<< HEAD
-=======
 )
 
 // PrivacySettingType is the type of privacy setting.
@@ -109,20 +107,10 @@
 	PrivacySettingTypeReadReceipts PrivacySettingType = "readreceipts" // Valid values: PrivacySettingAll, PrivacySettingNone
 	PrivacySettingTypeOnline       PrivacySettingType = "online"       // Valid values: PrivacySettingAll, PrivacySettingMatchLastSeen
 	PrivacySettingTypeCallAdd      PrivacySettingType = "calladd"      // Valid values: PrivacySettingAll, PrivacySettingKnown
->>>>>>> 3c97433b
 )
 
 // PrivacySettings contains the user's privacy settings.
 type PrivacySettings struct {
-<<<<<<< HEAD
-	ReadReceipts PrivacySetting // Valid values: PrivacySettingAll, PrivacySettingNone
-	Profile      PrivacySetting // Valid values: PrivacySettingAll, PrivacySettingContacts, PrivacySettingContactBlacklist, PrivacySettingNone
-	Status       PrivacySetting // Valid values: PrivacySettingAll, PrivacySettingContacts, PrivacySettingContactBlacklist, PrivacySettingNone
-	Online       PrivacySetting // Valid values: PrivacySettingAll, PrivacySettingMatchLastSeen
-	LastSeen     PrivacySetting // Valid values: PrivacySettingAll, PrivacySettingContacts, PrivacySettingContactBlacklist, PrivacySettingNone
-	GroupAdd     PrivacySetting // Valid values: PrivacySettingAll, PrivacySettingContacts, PrivacySettingContactBlacklist, PrivacySettingNone
-	CallAdd      PrivacySetting // Valid values: PrivacySettingAll, PrivacySettingKnown
-=======
 	GroupAdd     PrivacySetting // Valid values: PrivacySettingAll, PrivacySettingContacts, PrivacySettingContactBlacklist, PrivacySettingNone
 	LastSeen     PrivacySetting // Valid values: PrivacySettingAll, PrivacySettingContacts, PrivacySettingContactBlacklist, PrivacySettingNone
 	Status       PrivacySetting // Valid values: PrivacySettingAll, PrivacySettingContacts, PrivacySettingContactBlacklist, PrivacySettingNone
@@ -130,21 +118,7 @@
 	ReadReceipts PrivacySetting // Valid values: PrivacySettingAll, PrivacySettingNone
 	CallAdd      PrivacySetting // Valid values: PrivacySettingAll, PrivacySettingKnown
 	Online       PrivacySetting // Valid values: PrivacySettingAll, PrivacySettingMatchLastSeen
->>>>>>> 3c97433b
 }
-
-// PrivacySettingType is the type of privacy setting.
-type PrivacySettingType string
-
-const (
-	PrivacySettingTypeReadReceipts PrivacySettingType = "readreceipts" // Valid values: PrivacySettingAll, PrivacySettingNone
-	PrivacySettingTypeProfile      PrivacySettingType = "profile"      // Valid values: PrivacySettingAll, PrivacySettingContacts, PrivacySettingContactBlacklist, PrivacySettingNone
-	PrivacySettingTypeStatus       PrivacySettingType = "status"       // Valid values: PrivacySettingAll, PrivacySettingContacts, PrivacySettingContactBlacklist, PrivacySettingNone
-	PrivacySettingTypeOnline       PrivacySettingType = "online"       // Valid values: PrivacySettingAll, PrivacySettingMatchLastSeen
-	PrivacySettingTypeLastSeen     PrivacySettingType = "last"         // Valid values: PrivacySettingAll, PrivacySettingContacts, PrivacySettingContactBlacklist, PrivacySettingNone
-	PrivacySettingTypeGroupAdd     PrivacySettingType = "groupadd"     // Valid values: PrivacySettingAll, PrivacySettingContacts, PrivacySettingContactBlacklist, PrivacySettingNone
-	PrivacySettingTypeCallAdd      PrivacySettingType = "calladd"      // Valid values: PrivacySettingAll, PrivacySettingKnown
-)
 
 // StatusPrivacyType is the type of list in StatusPrivacy.
 type StatusPrivacyType string
