--- conflicted
+++ resolved
@@ -200,22 +200,7 @@
 		act := mutation.Action.GetUnarchiveChatsSetting()
 		eventToDispatch = &events.UnarchiveChatsSetting{Timestamp: ts, Action: act, FromFullSync: fullSync}
 	case appstate.IndexUserStatusMute:
-<<<<<<< HEAD
-		jid, _ := types.ParseJID(mutation.Index[1])
-		act := mutation.Action.GetUserStatusMuteAction()
-		eventToDispatch = &events.UserStatusMute{JID: jid, Timestamp: ts, Action: act, FromFullSync: fullSync}
-	case appstate.IndexLabelEdit:
-		act := mutation.Action.GetLabelEditAction()
-		eventToDispatch = &events.LabelEdit{Timestamp: ts, LabelID: mutation.Index[1], Action: act, FromFullSync: fullSync}
-	case appstate.IndexLabelAssociationChat:
-		jid, _ := types.ParseJID(mutation.Index[2])
-		act := mutation.Action.GetLabelAssociationAction()
-		eventToDispatch = &events.LabelAssociationChat{JID: jid, Timestamp: ts, LabelID: mutation.Index[1], Action: act, FromFullSync: fullSync}
-	case appstate.IndexLabelAssociationMessage:
-		jid, _ := types.ParseJID(mutation.Index[2])
-		act := mutation.Action.GetLabelAssociationAction()
-		eventToDispatch = &events.LabelAssociationMessage{JID: jid, Timestamp: ts, LabelID: mutation.Index[1], MessageID: mutation.Index[3], Action: act, FromFullSync: fullSync}
-=======
+		jid, _ := types.ParseJID(mutation.Index[1])
 		eventToDispatch = &events.UserStatusMute{
 			JID:          jid,
 			Timestamp:    ts,
@@ -234,7 +219,7 @@
 		if len(mutation.Index) < 3 {
 			return
 		}
-		jid, _ = types.ParseJID(mutation.Index[2])
+		jid, _ := types.ParseJID(mutation.Index[2])
 		act := mutation.Action.GetLabelAssociationAction()
 		eventToDispatch = &events.LabelAssociationChat{
 			JID:          jid,
@@ -247,7 +232,7 @@
 		if len(mutation.Index) < 6 {
 			return
 		}
-		jid, _ = types.ParseJID(mutation.Index[2])
+		jid, _ := types.ParseJID(mutation.Index[2])
 		act := mutation.Action.GetLabelAssociationAction()
 		eventToDispatch = &events.LabelAssociationMessage{
 			JID:          jid,
@@ -257,7 +242,6 @@
 			Action:       act,
 			FromFullSync: fullSync,
 		}
->>>>>>> 3c97433b
 	}
 	if storeUpdateError != nil {
 		cli.Log.Errorf("Failed to update device store after app state mutation: %v", storeUpdateError)
