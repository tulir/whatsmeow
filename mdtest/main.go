--- conflicted
+++ resolved
@@ -317,20 +317,7 @@
 		jid, _ := types.ParseJID(args[0])
 		fmt.Println(cli.SendChatPresence(jid, types.ChatPresence(args[1]), types.ChatPresenceMedia(args[2])))
 	case "privacysettings":
-		resp, err := cli.TryFetchPrivacySettings(true)
-		if err != nil {
-			fmt.Println(err)
-		} else {
-			fmt.Printf("%+v\n", resp)
-		}
-	case "setprivacysetting":
-		if len(args) < 2 {
-			log.Errorf("Usage: setprivacysetting <setting> <value>")
-			return
-		}
-		setting := types.PrivacySettingType(args[0])
-		value := types.PrivacySetting(args[1])
-		resp, err := cli.SetPrivacySetting(setting, value)
+		resp, err := cli.TryFetchPrivacySettings(false)
 		if err != nil {
 			fmt.Println(err)
 		} else {
@@ -504,7 +491,7 @@
 		if err != nil {
 			log.Errorf("Failed to get avatar: %v", err)
 		} else if pic != nil {
-			log.Infof("Got avatar JID %s: %s", pic.ID, pic.URL)
+			log.Infof("Got avatar ID %s: %s", pic.ID, pic.URL)
 		} else {
 			log.Infof("No avatar found")
 		}
@@ -707,7 +694,7 @@
 		}
 	case "react":
 		if len(args) < 3 {
-			log.Errorf("Usage: react <jid> <message JID> <reaction>")
+			log.Errorf("Usage: react <jid> <message ID> <reaction>")
 			return
 		}
 		recipient, ok := parseJID(args[0])
@@ -743,7 +730,7 @@
 		}
 	case "revoke":
 		if len(args) < 2 {
-			log.Errorf("Usage: revoke <jid> <message JID>")
+			log.Errorf("Usage: revoke <jid> <message ID>")
 			return
 		}
 		recipient, ok := parseJID(args[0])
@@ -835,6 +822,7 @@
 			log.Errorf("invalid second argument: %v", err)
 			return
 		}
+
 		err = cli.SendAppState(appstate.BuildArchive(target, action, time.Time{}, nil))
 		if err != nil {
 			log.Errorf("Error changing chat's archive state: %v", err)
@@ -853,6 +841,7 @@
 			log.Errorf("invalid second argument: %v", err)
 			return
 		}
+
 		err = cli.SendAppState(appstate.BuildMute(target, action, 1*time.Hour))
 		if err != nil {
 			log.Errorf("Error changing chat's mute state: %v", err)
@@ -871,6 +860,7 @@
 			log.Errorf("invalid second argument: %v", err)
 			return
 		}
+
 		err = cli.SendAppState(appstate.BuildPin(target, action))
 		if err != nil {
 			log.Errorf("Error changing chat's pin state: %v", err)
@@ -927,10 +917,7 @@
 			log.Errorf("invalid third argument: %v", err)
 			return
 		}
-<<<<<<< HEAD
-=======
-
->>>>>>> 3c97433b
+
 		err = cli.SendAppState(appstate.BuildLabelChat(jid, labelID, action))
 		if err != nil {
 			log.Errorf("Error changing chat's label state: %v", err)
@@ -951,15 +938,33 @@
 			log.Errorf("invalid fourth argument: %v", err)
 			return
 		}
-<<<<<<< HEAD
-=======
-
->>>>>>> 3c97433b
+
 		err = cli.SendAppState(appstate.BuildLabelMessage(jid, labelID, messageID, action))
 		if err != nil {
 			log.Errorf("Error changing message's label state: %v", err)
 		}
-<<<<<<< HEAD
+	case "editlabel":
+		if len(args) < 4 {
+			log.Errorf("Usage: editlabel <labelID> <name> <color> <action>")
+			return
+		}
+		labelID := args[0]
+		name := args[1]
+		color, err := strconv.Atoi(args[2])
+		if err != nil {
+			log.Errorf("invalid third argument: %v", err)
+			return
+		}
+		action, err := strconv.ParseBool(args[3])
+		if err != nil {
+			log.Errorf("invalid fourth argument: %v", err)
+			return
+		}
+
+		err = cli.SendAppState(appstate.BuildLabelEdit(labelID, name, int32(color), action))
+		if err != nil {
+			log.Errorf("Error editing label: %v", err)
+		}
 	case "broadcast":
 		if len(args) < 1 {
 			log.Errorf("Usage: broadcast <text>")
@@ -978,29 +983,6 @@
 			log.Errorf("Error sending broadcast: %v", err)
 		} else {
 			log.Infof("Broadcast sent (server timestamp: %s)", resp.Timestamp)
-=======
-	case "editlabel":
-		if len(args) < 4 {
-			log.Errorf("Usage: editlabel <labelID> <name> <color> <action>")
-			return
-		}
-		labelID := args[0]
-		name := args[1]
-		color, err := strconv.Atoi(args[2])
-		if err != nil {
-			log.Errorf("invalid third argument: %v", err)
-			return
-		}
-		action, err := strconv.ParseBool(args[3])
-		if err != nil {
-			log.Errorf("invalid fourth argument: %v", err)
-			return
-		}
-
-		err = cli.SendAppState(appstate.BuildLabelEdit(labelID, name, int32(color), action))
-		if err != nil {
-			log.Errorf("Error editing label: %v", err)
->>>>>>> 3c97433b
 		}
 	}
 }
